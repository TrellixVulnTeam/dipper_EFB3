--- conflicted
+++ resolved
@@ -1,6 +1,3 @@
-<<<<<<< HEAD
-[![Build Status](https://travis-ci.org/monarch-initiative/mckb.svg?branch=master)](https://travis-ci.org/monarch-initiative/mckb)
-=======
 # DIPPER
 Dipper is a pure Python package to generate RDF triples from common scientific resources.
 Dipper includes subpackages and modules to create graphical models of this data, including:
@@ -13,7 +10,6 @@
 The code in this repository is still under active development while we are refining the models for variant, 
 genotype, and genotype-to-phenotype association.  This means that the graph patterns we are employing 
 between the different entities is in flux.  **We will indicate here when the modeling has generally stabilized.**
->>>>>>> 2c96e8b1
 
 * The dipper main wraps all of the source parsers, enabling users to specify one or more sources to process. 
 The general strategy is that there is one class per data source.  We define the files to be fetched,
