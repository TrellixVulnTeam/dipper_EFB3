--- conflicted
+++ resolved
@@ -1,15 +1,5 @@
 import csv
-<<<<<<< HEAD
-from utils import pysed
-import os, datetime
-from datetime import datetime
-from stat import *
-from rdflib import Graph, Literal
-from rdflib.namespace import RDFS, OWL, RDF, DC
-import gzip,os.path
-=======
 import gzip
->>>>>>> b83cf3bb
 
 from sources.Source import Source
 from models.Assoc import Assoc
@@ -41,40 +31,6 @@
     }
 
 
-<<<<<<< HEAD
-    relationship = {
-        'is_mutant_of': 'GENO:0000440',
-        'derives_from': 'RO:0001000',
-        'has_alternate_part': 'GENO:0000382',
-        'has_reference_part': 'GENO:0000385',
-        'in_taxon': 'RO:00002162',
-        'has_zygosity': 'GENO:0000608',
-        'is_sequence_variant_instance_of': 'GENO:0000408',
-        'is_reference_instance_of': 'GENO:0000610',
-        'hasExactSynonym': 'OIO:hasExactSynonym',
-        'has_disposition': 'GENO:0000208',
-        'has_phenotype': 'RO:0002200',
-        'has_part': 'BFO:0000051',
-        'has_variant_part': 'GENO:0000382'
-    }
-
-    terms = {
-        'variant_locus': 'GENO:0000002',
-        'reference_locus': 'GENO:0000036',
-        'sequence_alteration': 'SO:0001059',
-        'variant_single_locus_complement': 'GENO:0000030',
-        'allele': 'GENO:0000014',
-        'intrinsic_genotype': 'GENO:0000000',
-        'effective_genotype': 'GENO:0000525',
-        'phenotype': 'MONARCH:phenotype',  # Is this correct? What about GENO:0000348 - phenotype? MONARCH:phenotype
-        'evidence': 'MONARCH:evidence',
-        'genomic_background': 'GENO:0000010',
-        'genomic_variation_complement': 'GENO:0000009',
-        'zygosity': 'GENO:0000133'
-    }
-
-=======
->>>>>>> b83cf3bb
     def __init__(self):
         Source.__init__(self, 'impc')
 
@@ -236,70 +192,7 @@
                     genomic_background_id = strain_accession_id
                 else:
                     genomic_background_id = 'IMPC:'+strain_accession_id
-<<<<<<< HEAD
-                    #FIXME: Will this resolve, or do we need a separate IMPCStrain: in the curie_map.yaml?
-                genomic_background_name = strain_name
-                # genomic_background_id is of type genomic_background
-                self.graph.add((URIRef(cu.get_uri(genomic_background_id)),RDF['type'],URIRef(cu.get_uri(self.terms['genomic_background']))))
-                # genomic_background_id has label genomic_background_name
-                self.graph.add((URIRef(cu.get_uri(genomic_background_id)),RDFS['label'],Literal(genomic_background_name)))
-                # intrinsic_genotype_id has_reference_part genomic_background_id
-                self.graph.add((URIRef(cu.get_uri(genomic_background_id)),URIRef(cu.get_uri(self.relationship['has_reference_part'])),URIRef(cu.get_uri(genomic_background_id))))
-
-
-                # Add the taxon as a class
-                #FIXME: My cmap has it indicated as a class. Is that correct? EDIT: Think so, MB's map has it as a class
-                # Will this be redundant with ingest of NCBITaxonomy?
-                taxon_id = 'NCBITaxon:10090'
-                taxon_name = 'Mus musculus'
-                gu.addClassToGraph(self.graph,taxon_id,taxon_name)
-                # Add the taxon to the genomic_background_id
-                self.graph.add((URIRef(cu.get_uri(genomic_background_id)),URIRef(cu.get_uri(self.relationship['in_taxon'])),URIRef(cu.get_uri(taxon_id))))
-
-                #Add the sequence_alteration and sequence_alteration_type
-                #FIXME
-                #IMPC contains targeted mutations with either gene traps, knockouts, insertion/intragenic deletions.
-                #Currently hard-coding to the insertion type. Does this need to be adjusted?
-                sequence_alteration_type_id = 'SO:0000667'  # insertion
-                sequence_alteration_type_name = 'insertion'  # insertion
-                 # sequence_alteration is of type sequence_alteration
-                self.graph.add((URIRef(cu.get_uri(sequence_alteration_id)),RDF['type'],URIRef(cu.get_uri(self.terms['sequence_alteration']))))
-                #sequence_alteration has label sequence_alteration_label
-                self.graph.add((URIRef(cu.get_uri(sequence_alteration_id)),RDFS['label'],Literal(sequence_alteration_name)))
-                # Add sequence_alteration_type as a class
-                gu.addClassToGraph(self.graph,sequence_alteration_type_id,sequence_alteration_type_name)
-                #sequence_alteration has type sequence_alteration_type
-                self.graph.add((URIRef(cu.get_uri(sequence_alteration_id)),RDF['type'],URIRef(cu.get_uri(sequence_alteration_type_id))))
-                # Add the sequence_alteration to the variant_locus
-                self.graph.add((URIRef(cu.get_uri(variant_locus_id)),URIRef(cu.get_uri(self.relationship['has_variant_part'])),URIRef(cu.get_uri(sequence_alteration_id))))
-
-                #TODO: sequence_alteration_type
-
-
-
-                #add the specific genotype subgraph to the overall graph
-                if (limit is not None and line_counter > limit):
-                    break
-                self.graph = geno.getGraph().__iadd__(self.graph)
-
-        print("INFO: Done with genotypes")
-        return
-
-
-
-    def _process_g2p(self, raw, out, g, limit=None):
-        '''
-        This module currently filters for only wild-type environments, which clearly excludes application
-        of morpholinos.  Very stringent filter.  To be updated at a later time.
-        :param raw:
-        :param out:
-        :param g:
-        :param limit:
-        :return:
-        '''
-=======
                     #FIXME: Will this resolve, or do we need a separate IMPCStrain:?
->>>>>>> b83cf3bb
 
                 # Making genotype labels from the various parts, can change later if desired.
                 genotype_name = vslc_name+'['+strain_name+']'
@@ -332,101 +225,10 @@
 
                 phenotype_id = mp_term_id
 
-<<<<<<< HEAD
-                #Not currently using the phenotype name, but add it somewhere as the label?
-                phenotype_name = mp_term_name
-
-                # Making genotype IDs from the various parts, can change later if desired.
-                # Should these just be the genotype IDs, or should we use the self._makeInternalIdentifier()?
-                genotype_id = self.make_id((marker_accession_id+allele_accession_id+zygosity+strain_accession_id))
-
-                # Make the variant locus name/label
-                if re.match(".*<.*>.*", allele_symbol):
-                    variant_locus_name = allele_symbol
-                else:
-                    variant_locus_name = allele_symbol+'<'+allele_symbol+'>'
-
-                # Making VSLC labels from the various parts, can change later if desired.
-                if zygosity == 'heterozygote':
-                    vslc_name = variant_locus_name+'/'+re.sub('<.*','<+>',variant_locus_name)
-                elif zygosity == 'homozygote':
-                    vslc_name = variant_locus_name+'/'+variant_locus_name
-                elif zygosity == 'hemizygote':
-                    vslc_name = variant_locus_name+'/'+re.sub('<.*','<0>',variant_locus_name)
-                elif zygosity == 'not_applicable':
-                    vslc_name = variant_locus_name+'/'+re.sub('<.*','<?>',variant_locus_name)
-                else:
-                    print("INFO: found unknown zygosity :",zygosity)
-                    break
-
-                # Create the GVC labels
-                # For IMPC, the GVC == VSLC
-                gvc_name = vslc_name
-
-                # Making genotype labels from the various parts, can change later if desired.
-                genotype_name = gvc_name+'['+strain_name+']'
-
-                geno = Genotype(genotype_id, genotype_name)
-                self.graph.__iadd__(geno.getGraph())
-
-                #FIXME
-                #In the NIF/DISCO view, we don't really have a publication id. We have a publication URL.
-                #pub_url example: http://www.mousephenotype.org/data/genes/MGI:108077
-                #There are duplicates, and will be duplicates of the genotype/phenotype/pub_id combination.
-                #but could add the testing parameter?
-                pub_id = 'IMPC:'+marker_accession_id
-
-                #FIXME
-                #No evidence code provided. NIF/DISCO view was hard coded to null. However,
-                # isn't all of the IMPC data based on experimental evidence? Or is that too general?
-                # Could use 'EXP': 'ECO:0000006', althougfh the code below used in ZFIN might be more appropriate.
-                eco_id = "ECO:0000059"  # experimental_phenotypic_evidence This was used in ZFIN
-
-                #pub_id could be removed here as well.
-                assoc_id = self.make_id((genotype_id+phenotype_id+pub_id))
-
-                #removed pub_id.
-                #assoc = G2PAssoc(assoc_id, genotype_id, phenotype_id, pub_id, eco_id)
-                assoc = G2PAssoc(assoc_id, genotype_id, phenotype_id, None, eco_id)
-                self.graph = assoc.addAssociationNodeToGraph(self.graph)
-
-                #TODO: Add the additional phenotype data parts.
-                #Will have to figure out exactly how to map these relationships, abstract to reusable functions.
-
-                #In the G2PAssoc, the association is mapped between the genotype and the phenotype, but the
-                # phenotype is not really created as a separate instance that we can then hang additional
-                # phenotype parts on, correct? HOWEVER, while the phenotype term ID is not unique,
-                # the phenotype as measured by a specific testing parameter in a specific effective genotype
-                # might be unique. Are there multiple testing parameters for that combination?
-
-                #Add phenotype_description_free_text
-                #Format: 'Phenotype observed by '|| phenotyping_center||' in an '||procedure_name||' assay where '||testing_parameter_name||' was measured with an effect_size of '||effect_size||'. (p='||p_value||')' as phenotype_description_free_text,
-                phenotype_description_free_text = 'Phenotype observed by '+phenotyping_center+' in an '+procedure_name+' assay where '+parameter_name+' was measured with an effect_size of '+effect_size+'. (p='+p_value+')'
-
-
-                #Add phenotype description to phenotype
-                #FIXME: Currently results in an error.
-                #self.graph.add((assoc, DC['description'], Literal(phenotype_description_free_text)))
-
-
-                # Add the phenotype
-                # Create the phenotype ID. Can this be repeated given that the phenotype terms are very common,
-                # or do we need to create a unique phenotype id for each row?
-                #vslc_id = self.make_id((marker_accession_id+allele_accession_id+zygosity))
-                # vslc is of type vslc
-                #self.graph.add((URIRef(cu.get_uri(vslc_id)),RDF['type'],URIRef(cu.get_uri(self.terms['variant_single_locus_complement']))))
-                #vslc has label vslc_name
-                #self.graph.add((URIRef(cu.get_uri(vslc_id)),RDFS['label'],Literal(vslc_name)))
-                #vslc has_alternate_part allele/variant_locus
-
-                #self.graph.add((URIRef(cu.get_uri(vslc_id)),URIRef(cu.get_uri(self.relationship['has_variant_part'])),URIRef(cu.get_uri(variant_locus_id))))
-
-=======
                 eco_id = "ECO:0000059"  # experimental_phenotypic_evidence This was used in ZFIN
 
                 #the association comes as a result of a g2p from a procedure in a pipeline at a center and parameter tested
                 assoc_id = self.make_id((effective_genotype_id+phenotype_id+phenotyping_center+pipeline_stable_id+procedure_stable_id+parameter_stable_id))
->>>>>>> b83cf3bb
 
                 assoc = G2PAssoc(assoc_id, effective_genotype_id, phenotype_id, None, eco_id)
                 assoc.addAssociationNodeToGraph(self.graph)
