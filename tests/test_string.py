--- conflicted
+++ resolved
@@ -56,12 +56,9 @@
         triples = """
             ENSEMBL:ENSG00000001626 RO:0002434 ENSEMBL:ENSG00000004059 .
         """
-<<<<<<< HEAD
-        # self.assertTrue( self.test_util.test_graph_equality(triples, string_db.graph))
-=======
-        self.assertTrue(
-            self.test_util.test_graph_equality(triples, string_db.graph))
->>>>>>> 4d91f6d4
+
+        self.assertTrue(self.test_util.test_graph_equality(triples, string_db.graph))
+
 
     def testFakeDataSet2(self):
         """
