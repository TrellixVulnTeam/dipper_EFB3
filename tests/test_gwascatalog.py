--- conflicted
+++ resolved
@@ -16,136 +16,6 @@
 RAW_PATH = TEST_PATH + "/input/"
 TTL_PATH = TEST_PATH + "/expected/"
 
-<<<<<<< HEAD
-class TestGwasSNPModel(unittest.TestCase):
-    """
-    Test the modelling of a  SNP to trait association
-    from sample GWAS catalog data
-    """
-
-    def setUp(self):
-        self.test_util = TestUtils()
-        self.source = GWASCatalog('rdf_graph', True)
-        self.source.graph = RDFGraph(True)  # Reset graph
-        self.source.graph.bind_all_namespaces()
-        self.test_data = {
-            'snp_label': 'rs1491921-C',
-            'chrom_num': '5',
-            'chrom_pos': '21259029',
-            'context': 'intergenic_variant',
-            'allele_freq': '0.013',
-            'trait': 'response to diisocyanate, asthma',
-            'trait_uri': 'http://www.ebi.ac.uk/efo/EFO_0006995, http://www.ebi.ac.uk/efo/EFO_0003949',
-            'pvalue': '0.0000007',
-            'merged': '0',
-            'snp_id_current': '1491921',
-            'mapped_gene': 'LOC102723561 - GUSBP1',
-            'snp_gene_nums': '',
-            'upstream_gene_num': '107986179',
-            'downstream_gene_num': '107986180',
-            'init_sample_desc': '74 European ancestry cases, 824 European ancestry controls',
-            'replicated_sample_desc': 'NA',
-            'platform': 'Illumina [1556551]',
-            'pubmed': '25918132'
-        }
-
-    def tearDown(self):
-        self.source = None
-        self.efo_ontology = None
-
-    def test_snp_type_resolution(self):
-        """
-        Given the label: rs1491921-C
-        return dbSNP:rs1491921, snp
-        """
-        self.assertTrue(len(list(self.source.graph)) == 0)
-        variant_curie, variant_type = self.source._get_curie_and_type_from_id(
-            self.test_data['snp_label'])
-
-        self.assertEqual(variant_curie, "dbSNP:rs1491921")
-        self.assertEqual(variant_type, 'snp')
-
-    def test_snp_model(self):
-        """
-        Test output model of _add_snp_to_graph()
-        """
-        self.assertTrue(len(list(self.source.graph)) == 0)
-        variant_curie, variant_type = self.source._get_curie_and_type_from_id(
-            self.test_data['snp_label'])
-
-        self.source._add_snp_to_graph(
-            variant_curie, self.test_data['snp_label'], self.test_data['chrom_num'],
-            self.test_data['chrom_pos'], self.test_data['context'],
-            self.test_data['allele_freq'])
-
-        triples = """
-    dbSNP:rs1491921 a OBO:SO_0000694, OBO:SO_0001628 ;
-        rdfs:label "rs1491921-C" ;
-        faldo:location  <https://monarchinitiative.org/.well-known/genid/bee62aebc378782c23ad> ;
-        OBO:RO_0002162 OBO:NCBITaxon_9606 ;
-        dc:description "0.013 [risk allele frequency]" .
-
-    <https://monarchinitiative.org/.well-known/genid/bee62aebc378782c23ad> a faldo:Region ;
-        rdfs:label 'GRCh38chr5-21259029-21259029-Region' ;
-        faldo:begin <https://monarchinitiative.org/.well-known/genid/bed3341497b6bee94927> ;
-        faldo:end <https://monarchinitiative.org/.well-known/genid/bed3341497b6bee94927> .
-
-    <https://monarchinitiative.org/.well-known/genid/bed3341497b6bee94927> a faldo:Position ;
-        rdfs:label 'GRCh38chr5-21259029' ;
-        faldo:position 21259029 ;
-        faldo:reference OBO:CHR_GRCh38chr5 .
-
-    OBO:NCBITaxon_9606 biolink:category biolink:OrganismTaxon . 
-    dbSNP:rs1491921 biolink:category biolink:SequenceVariant .
-    <https://monarchinitiative.org/.well-known/genid/bed3341497b6bee94927> biolink:category biolink:GenomicSequenceLocalization .
-    <https://monarchinitiative.org/.well-known/genid/bee62aebc378782c23ad> biolink:category biolink:GenomicSequenceLocalization .
-"""
-        # dbg
-        LOG.debug(
-            "Reference graph: %s",
-            self.source.graph.serialize(format="turtle").decode("utf-8"))
-
-        self.assertTrue(self.test_util.test_graph_equality(triples, self.source.graph))
-
-    def test_snp_gene_relation(self):
-        """
-        test the _add_snp_gene_relation function
-        :return:
-        """
-        self.assertTrue(len(list(self.source.graph)) == 0)
-        variant_curie, variant_type = self.source._get_curie_and_type_from_id(
-            self.test_data['snp_label'])
-
-        self.source._add_snp_gene_relation(
-            variant_curie, self.test_data['snp_gene_nums'],
-            self.test_data['upstream_gene_num'],
-            self.test_data['downstream_gene_num'])
-
-        triples = """
-        dbSNP:rs1491921 OBO:RO_0002528 ENSEMBL:107986180 ;
-            OBO:RO_0002529 ENSEMBL:107986179 .
-            
-        ENSEMBL:107986180 biolink:category biolink:Gene .
-        ENSEMBL:107986179 biolink:category biolink:Gene .
-        dbSNP:rs1491921 biolink:category biolink:SequenceVariant .
-        """
-        self.assertTrue(self.test_util.test_graph_equality(triples, self.source.graph))
-
-    def test_deprecated_snp(self):
-        """
-        test the _add_deprecated_snp
-        :return:
-        """
-        self.assertTrue(len(list(self.source.graph)) == 0)
-        # fake data
-        snp_id_current = '12345'
-        merged = '1'
-
-        variant_curie, variant_type = self.source._get_curie_and_type_from_id(
-            self.test_data['snp_label'])
-=======
->>>>>>> 546f8ed3
-
 # Variants
 VARIANTS = [
     'rs1329573',  # rs1329573-?; rs7020413-?; rs3824344-?; rs3758171-?
@@ -153,79 +23,9 @@
     'rs1491921',  # rs1491921-C
 ]
 
-
-<<<<<<< HEAD
-        dbSNP:rs12345 MONARCH:cliqueLeader true .
-        
-        dbSNP:rs12345 biolink:category biolink:SequenceVariant .
-        dbSNP:rs1491921 biolink:category biolink:SequenceVariant .
-        """
-        self.assertTrue(self.test_util.test_graph_equality(triples, self.source.graph))
-
-    def test_snp_trait_association(self):
-        """
-        test the _add_variant_trait_association
-        :return:
-        """
-        self.assertTrue(len(list(self.source.graph)) == 0)
-        mondo_data = {"graphs" : [ {"nodes" : [ {"meta": {"xrefs": [{"val": "EFO:0003949"}]}}]}]}
-
-        variant_curie, variant_type = self.source._get_curie_and_type_from_id(
-            self.test_data['snp_label'])
-
-        description = self.source._make_description(
-            self.test_data['trait'], self.test_data['init_sample_desc'],
-            self.test_data['replicated_sample_desc'],
-            self.test_data['platform'], self.test_data['pvalue'])
-
-        self.source._add_variant_trait_association(
-            variant_curie, self.test_data['trait_uri'],
-            self.test_data['trait'], mondo_data,
-            self.test_data['pubmed'], description)
-
-        triples = """
-
-    MONARCH:bffc7a930c08cc8fe931 a OBAN:association ;
-        dc:description "{0}" ;
-        OBO:RO_0002558 OBO:ECO_0000213 ;
-        dc:source PMID:25918132 ;
-        OBAN:association_has_object EFO:0003949 ;
-        OBAN:association_has_predicate RO:0003304 ;
-        OBAN:association_has_subject dbSNP:rs1491921 .
-
-    MONARCH:bff9b97458d67ed7f517 a OBAN:association ;
-        dc:description "{0}" ;
-        OBO:RO_0002558 OBO:ECO_0000213 ;
-        dc:source PMID:25918132 ;
-        OBAN:association_has_object EFO:0006995 ;
-        OBAN:association_has_predicate RO:0003304 ;
-        OBAN:association_has_subject dbSNP:rs1491921 .
-
-    EFO:0006995 a owl:Class ;
-        rdfs:label "response to diisocyanate" ;
-        rdfs:subClassOf UPHENO:0001001 .
-
-    dbSNP:rs1491921 RO:0003304 EFO:0003949,
-            EFO:0006995 .
-
-    PMID:25918132 a OBO:IAO_0000013 ;
-        biolink:category biolink:Publication .
-
-    ECO:0000213 biolink:category biolink:EvidenceType .
-    EFO:0003949 biolink:category biolink:PhenotypicFeature .
-    EFO:0006995 biolink:category biolink:PhenotypicFeature .
-    dbSNP:rs1491921 biolink:category biolink:Genotype .
-    PMID:25918132 biolink:category biolink:EvidenceType .
-
-    MONARCH:bffc7a930c08cc8fe931 biolink:category biolink:Association .
-    MONARCH:bff9b97458d67ed7f517 biolink:category biolink:Association .
-        
-        """.format(description)
-=======
 class GWASCatalogTestCase(unittest.TestCase):
     """
     Test gwas catalog methods
->>>>>>> 546f8ed3
 
     Input source data is generated with scripts/test-sets/gwas.sh
     All tests here are functional, and will fail for a variety of reasons,
@@ -250,104 +50,7 @@
         self.tearDown()
         self.setUp()
 
-<<<<<<< HEAD
-        triples = """
-NCBITaxon:9606 biolink:category biolink:OrganismTaxon .
-
-:haplotype_bb627b1f64039b0f751a a SO:0001024 ;
-    rdfs:label "rs1329573-?; rs7020413-?; rs3824344-?; rs3758171-?" ;
-    GENO:0000382 dbSNP:rs1329573,
-        dbSNP:rs3758171,
-        dbSNP:rs3824344,
-        dbSNP:rs7020413 ;
-    GENO:0000418 HGNC:8619 ;
-    RO:0002162 NCBITaxon:9606 .
-
-dbSNP:rs1329573 a SO:0000694,
-        SO:0001627 ;
-    rdfs:label "rs1329573-?" ;
-    faldo:location <https://monarchinitiative.org/.well-known/genid/b3fad5df82cdfb283329> ;
-    GENO:0000418 HGNC:8619 ;
-    RO:0002162 NCBITaxon:9606 .
-
-dbSNP:rs3758171 a SO:0000694,
-        SO:0001627 ;
-    rdfs:label "rs3758171-?" ;
-    faldo:location <https://monarchinitiative.org/.well-known/genid/b25a2da36647bdd71be3> ;
-    GENO:0000418 HGNC:8619 ;
-    RO:0002162 NCBITaxon:9606 .
-
-dbSNP:rs3824344 a SO:0000694,
-        OBO:SO_0001627 ;
-    rdfs:label "rs3824344-?" ;
-    faldo:location <https://monarchinitiative.org/.well-known/genid/b096a3e94e32fe23374a> ;
-    GENO:0000418 HGNC:8619 ;
-    RO:0002162 NCBITaxon:9606 .
-
-dbSNP:rs7020413 a SO:0000694,
-        SO:0001627 ;
-    rdfs:label "rs7020413-?" ;
-    faldo:location <https://monarchinitiative.org/.well-known/genid/bbb252d9b6cd02e9880a> ;
-    GENO:0000418 HGNC:8619 ;
-    RO:0002162 NCBITaxon:9606 .
-
-<https://monarchinitiative.org/.well-known/genid/b25a2da36647bdd71be3> a faldo:Region ;
-    rdfs:label "GRCh38chr9-36997420-36997420-Region";
-    faldo:begin <https://monarchinitiative.org/.well-known/genid/b21985847fe0774084eb> ;
-    faldo:end <https://monarchinitiative.org/.well-known/genid/b21985847fe0774084eb> .
-
-<https://monarchinitiative.org/.well-known/genid/b3fad5df82cdfb283329> a faldo:Region ;
-    rdfs:label "GRCh38chr9-36998996-36998996-Region";
-    faldo:begin <https://monarchinitiative.org/.well-known/genid/b55051762f8d5a3dbeb5> ;
-    faldo:end <https://monarchinitiative.org/.well-known/genid/b55051762f8d5a3dbeb5> .
-
-<https://monarchinitiative.org/.well-known/genid/b096a3e94e32fe23374a> a faldo:Region ;
-    rdfs:label "GRCh38chr9-37000690-37000690-Region";
-    faldo:begin <https://monarchinitiative.org/.well-known/genid/b5d61dbc7958a979d046> ;
-    faldo:end <https://monarchinitiative.org/.well-known/genid/b5d61dbc7958a979d046> .
-
-<https://monarchinitiative.org/.well-known/genid/bbb252d9b6cd02e9880a> a faldo:Region ;
-    rdfs:label "GRCh38chr9-37002118-37002118-Region";
-    faldo:begin <https://monarchinitiative.org/.well-known/genid/bb870c3d7606a3e0fc3c> ;
-    faldo:end <https://monarchinitiative.org/.well-known/genid/bb870c3d7606a3e0fc3c> .
-
-<https://monarchinitiative.org/.well-known/genid/b21985847fe0774084eb> a faldo:Position ;
-    rdfs:label "GRCh38chr9-36997420";
-    faldo:position 36997420 ;
-    faldo:reference OBO:CHR_GRCh38chr9 .
-
-<https://monarchinitiative.org/.well-known/genid/b55051762f8d5a3dbeb5> a faldo:Position ;
-    rdfs:label "GRCh38chr9-36998996";
-    faldo:position 36998996 ;
-    faldo:reference CHR:GRCh38chr9 .
-
-<https://monarchinitiative.org/.well-known/genid/b5d61dbc7958a979d046> a faldo:Position ;
-    rdfs:label "GRCh38chr9-37000690";
-    faldo:position 37000690 ;
-    faldo:reference CHR:GRCh38chr9 .
-
-<https://monarchinitiative.org/.well-known/genid/bb870c3d7606a3e0fc3c> a faldo:Position ;
-    rdfs:label "GRCh38chr9-37002118";
-    faldo:position 37002118 ;
-    faldo:reference CHR:GRCh38chr9 .
-
-HGNC:8619 biolink:category biolink:Gene .
-dbSNP:rs1329573 biolink:category biolink:SequenceVariant .
-dbSNP:rs3758171 biolink:category biolink:SequenceVariant .
-dbSNP:rs3824344 biolink:category biolink:SequenceVariant .
-dbSNP:rs7020413 biolink:category biolink:SequenceVariant .
-:haplotype_bb627b1f64039b0f751a biolink:category biolink:SequenceVariant .
-<https://monarchinitiative.org/.well-known/genid/b096a3e94e32fe23374a>  biolink:category biolink:GenomicSequenceLocalization .
-<https://monarchinitiative.org/.well-known/genid/b21985847fe0774084eb>  biolink:category biolink:GenomicSequenceLocalization .
-<https://monarchinitiative.org/.well-known/genid/b25a2da36647bdd71be3>  biolink:category biolink:GenomicSequenceLocalization .
-<https://monarchinitiative.org/.well-known/genid/b3fad5df82cdfb283329>  biolink:category biolink:GenomicSequenceLocalization .
-<https://monarchinitiative.org/.well-known/genid/b55051762f8d5a3dbeb5>  biolink:category biolink:GenomicSequenceLocalization .
-<https://monarchinitiative.org/.well-known/genid/b5d61dbc7958a979d046>  biolink:category biolink:GenomicSequenceLocalization .
-<https://monarchinitiative.org/.well-known/genid/bb870c3d7606a3e0fc3c>  biolink:category biolink:GenomicSequenceLocalization .
-<https://monarchinitiative.org/.well-known/genid/bbb252d9b6cd02e9880a>  biolink:category biolink:GenomicSequenceLocalization .
-=======
     def test_parse(self):
->>>>>>> 546f8ed3
         """
         Runs WormBase.parse() and outputs dot file for each allele
         This is less of a unit test and more for viewing the
