###
### Environment variables.
###

DIPPER_BIN = ./dipper-etl.py --debug
TEST = python3 -m unittest

all: test prefix_equivalents dot_to_svg

###
### Tests
###

test: ClinVar-test trans-test IMPC-test reactome-test RGD-test CTD-test mychem-test \
      string-test  UDP-test Orphanet-test MGI-test GWAS-test # IMPC-fetch

MGI-test:
	$(TEST) tests.test_mgi.EvidenceTestCase

ClinVar-test:
	$(TEST) tests/test_clinvar.py

Orphanet-test:
	$(TEST) tests.test_orphanet.GeneVariantDiseaseTest

string-test:
	$(TEST) tests/test_string.py

UDP-test:
	$(TEST) tests/test_udp.py

IMPC-fetch:
	$(DIPPER_BIN) --sources impc --no_verify --fetch_only

IMPC-test:
	$(TEST) tests/test_impc.py

GWAS-test:
	$(TEST) tests.test_gwascatalog.TestGwasSNPModel
	$(TEST) tests.test_gwascatalog.TestGwasHaplotypeModel

reactome-test:
	$(TEST) tests/test_reactome.py

RGD-test:
	$(TEST) tests/test_rgd.py

SGD-test:
	$(TEST) tests/test_sgd.py

CTD-test:
	$(TEST) tests/test_ctd.py

mychem-test:
	$(TEST) tests/test_mychem.py

ncbi-test:
	$(TEST) tests/test_ncbi.py

OMIM-test:
	$(TEST) tests/test_omim.py

biogrid-test:
	$(TEST) tests/test_biogrid.py

GTT = "translationtable/GLOBAL_TERMS.yaml"
trans-test:
	@ echo  "Is yamllint installed?"
	@ yamllint --version
	@ echo  "Are TT files valid?"
	@ # note:  sudo apt-get install yamllint
	@ yamllint -c translationtable/.yamllint translationtable/ && echo "TT files Lint OKAY."
	@ echo "python unit test for duplicate keys and invertablility"
	@ $(TEST) tests/test_trtable.py
	@ echo "Is $(GTT) table ordered by ontology curie?"
	@ sort -k 2,3n -t ':' -s -c $(GTT) && echo "GLOBALTT order is OKAY"
	@ echo "Are terms found in dipper/source/Ingest.py, \nbut not in $(GTT)?"
	@ scripts/check_labels_v_gtt.sh

omia-int-test:
	python tests/omia-integration.py --input ./out/omia.ttl

# Generate specalized files from our various mapping files

prefix_equivalents:  translationtable/generated/prefix_equivalents.yaml

clean_prefix_equivalents:
	rm translationtable/generated/prefix_equivalents.yaml
	rm translationtable/generated/curiemap_prefix.txt
	rm /tmp/local_inverse.tab

translationtable/generated/curiemap_prefix.txt: dipper/curie_map.yaml
	@ cut -f1 -d ':' dipper/curie_map.yaml  | tr -d "'" | egrep -v "^$|^ *#" |\
		grep .|sed 's|\(.*\)|"\1"|g' | LC_ALL=C sort -u > $@

/tmp/local_inverse.tab: translationtable/[a-z_-]*.yaml
	@ awk -F '"' '/^"[^"]+": "[^":]+".*/\
		{if($$2 != $$4 && ! match($$2, /[0-9]+/))\
			print "\"" $$4 "\"\t\"" $$2 "\""}' \
				translationtable/[a-z_-]*.yaml | LC_ALL=C sort -u > $@

translationtable/generated/prefix_equivalents.yaml: \
		translationtable/generated/curiemap_prefix.txt /tmp/local_inverse.tab
<<<<<<< HEAD
	@ LC_ALL=C join translationtable/generated/curiemap_prefix.txt \
		/tmp/local_inverse.tab | awk '{v=$$1;$$1="";print $$0 ": " v}'|\
		sort -u  > translationtable/generated/prefix_equivalents.yaml

dot_to_svg: $(docs/img/*.svg)
	@ for dotfile in `find . -type f -name "*.dot"`; \
	    do \
	    fname=`basename $$dotfile .dot`;\
	    dot -Tsvg $$dotfile > docs/img/$${fname}.svg; \
	    done;
=======
	@ echo "---\n# prefix_equivalents.yaml" > $@;
	@ LC_ALL=C join translationtable/generated/curiemap_prefix.txt /tmp/local_inverse.tab|\
	awk '{v=$$1;$$1="";print substr($$0,2) ": " v}' | sort -u >> $@
>>>>>>> fcc5cb49
<|MERGE_RESOLUTION|>--- conflicted
+++ resolved
@@ -101,19 +101,13 @@
 
 translationtable/generated/prefix_equivalents.yaml: \
 		translationtable/generated/curiemap_prefix.txt /tmp/local_inverse.tab
-<<<<<<< HEAD
-	@ LC_ALL=C join translationtable/generated/curiemap_prefix.txt \
-		/tmp/local_inverse.tab | awk '{v=$$1;$$1="";print $$0 ": " v}'|\
-		sort -u  > translationtable/generated/prefix_equivalents.yaml
+	@ echo "---\n# prefix_equivalents.yaml" > $@;
+	@ LC_ALL=C join translationtable/generated/curiemap_prefix.txt /tmp/local_inverse.tab|\
+	awk '{v=$$1;$$1="";print substr($$0,2) ": " v}' | sort -u >> $@
 
 dot_to_svg: $(docs/img/*.svg)
 	@ for dotfile in `find . -type f -name "*.dot"`; \
 	    do \
 	    fname=`basename $$dotfile .dot`;\
 	    dot -Tsvg $$dotfile > docs/img/$${fname}.svg; \
-	    done;
-=======
-	@ echo "---\n# prefix_equivalents.yaml" > $@;
-	@ LC_ALL=C join translationtable/generated/curiemap_prefix.txt /tmp/local_inverse.tab|\
-	awk '{v=$$1;$$1="";print substr($$0,2) ": " v}' | sort -u >> $@
->>>>>>> fcc5cb49
+	    done;