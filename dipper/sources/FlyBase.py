import logging
import re
import csv
import gzip
import os
from ftplib import FTP
from typing import Dict, Tuple, List

from dipper.sources.PostgreSQLSource import PostgreSQLSource
from dipper.models.assoc.G2PAssoc import G2PAssoc
from dipper.models.Genotype import Genotype
from dipper.models.Model import Model
from dipper.models.Reference import Reference
from dipper.models.BiolinkVocabulary import BioLinkVocabulary as blv

LOG = logging.getLogger(__name__)


class FlyBase(PostgreSQLSource):
    """
    This is the [Drosophila Genetics](http://www.flybase.org/) resource,
    from which we process genotype and phenotype data about the fruit fly.

    Here, we connect to their public database and download preprocessed files

    Queries from the relational db
    1. allele-phenotype data: ../../sources/sql/fb/allele_phenotype.sql
    2. gene dbxrefs: ../../resources/sql/fb/gene_xref.sql

    Downloads:
    1. allele_human_disease_model_data_fb_*.tsv.gz - models of disease
    2. species.ab.gz - species prefix mappings
    3. fbal_to_fbgn_fb_*.tsv.gz - allele to gene
    4. fbrf_pmid_pmcid_doi_fb_*.tsv.gz -  flybase ref to pmid

    We connect using the
    [Direct Chado Access](http://gmod.org/wiki/
    Public_Chado_Databases#Direct_Chado_Access)

    When running the whole set,
    it performs best by dumping raw triples using the flag ```--format nt```.

    Note that this script underwent a major revision after commit bd5f555
    in which genotypes, stocks, and environments were removed

    """
    FLYFTP = 'ftp.flybase.net'
    FLYFILES = '/releases/current/precomputed_files'

    queries = {
        'allele_phenotype': {
            'query': '../../resources/sql/fb/allele_phenotype.sql',
            'file': 'allele_phenotype.tsv',
            'columns': [
                'allele_id',
                'pheno_desc',
                'pheno_type',
                'pub_id',
                'pub_title',
                'pmid_id',
            ]
        },
        'gene_xref': {
            'query': '../../resources/sql/fb/gene_xref.sql',
            'file': 'gene_xref.tsv',
            'columns': [
                'gene_id',
                'xref_id',
                'xref_source',
            ]
        }
    }

    files = {
        'disease_model': {
            'file': 'disease_model_annotations.tsv.gz',
            'url':  r'human_disease/disease_model_annotations_.*\.tsv\.gz',
            'columns': [
                'FBgn ID',
                'Gene symbol',
                'HGNC ID',
                'DO qualifier',
                'DO ID',
                'DO term',
                'Allele used in model (FBal ID)',
                'Allele used in model (symbol)',
                'Based on orthology with (HGNC ID)',
                'Based on orthology with (symbol)',
                'Evidence/interacting alleles',
                'Reference (FBrf ID)'
            ]
        },
        'species_map': {
            'file': 'species.ab.gz',
            'url': r'species/species\.ab\.gz',
            'columns': [
                'internal_id',
                'taxgroup',
                'abbreviation',
                'genus',
                'species name',
                'common name',
                'comment',
                'ncbi-taxon-id',
            ]
        },
        'allele_gene': {
            'file': 'fbal_to_fbgn_fb.tsv.gz',
            'url': r'alleles/fbal_to_fbgn_fb_.*\.tsv\.gz',
            'columns': [
                'AlleleID',
                'AlleleSymbol',
                'GeneID',
                'GeneSymbol',
            ]
        },
        'ref_pubmed': {
            'file': 'fbrf_pmid_pmcid_doi_fb.tsv.gz',
            'url': r'references/fbrf_pmid_pmcid_doi_fb_.*\.tsv\.gz',
            'columns': [
                'FBrf',
                'PMID',
                'PMCID',
                'DOI',
                'pub_type',
                'miniref',
                'pmid_added',
            ]
        }
    }

    def __init__(self,
                 graph_type,
                 are_bnodes_skolemized,
                 data_release_version=None):
        super().__init__(
            graph_type=graph_type,
            are_bnodes_skolemized=are_bnodes_skolemized,
            data_release_version=data_release_version,
            name='flybase',
            ingest_title='FlyBase',
            ingest_url='http://www.flybase.org/',
            ingest_logo='source-flybase.png',
            license_url=None,
            data_rights='https://wiki.flybase.org/wiki/FlyBase_Wiki:General_disclaimer',
            file_handle=None
            )

    def fetch(self, is_dl_forced=False):
        """
        Fetch flat files and sql queries

        :param is_dl_forced: force download
        :return: None

        """
        # create the connection details for Flybase
        cxn = {
            'host': 'chado.flybase.org', 'database': 'flybase', 'port': 5432,
            'user': 'flybase', 'password': 'no password'}

        self.dataset.set_ingest_source(
            ''.join(('jdbc:postgresql://', cxn['host'], ':', str(cxn['port']),
                     '/', cxn['database'])), is_object_literal=True)

        # Get data from remote db
        # Each query takes 2 minutes or so
        for query_map in self.queries.values():
            query_fh = open(os.path.join(
                os.path.dirname(__file__), query_map['query']), 'r')
            query = query_fh.read()
            self.fetch_query_from_pgdb(
                query_map['file'], query, None, cxn)

        # Get flat files
        ftp = FTP(FlyBase.FLYFTP)
        ftp.login("anonymous", "info@monarchinitiative.org")

        for src_key, file in self.files.items():
            filename = self._resolve_filename(file['url'], ftp)
            # prepend ftp:// since this gets added to dataset rdf model
            self.files[src_key]['url'] = "ftp://" + self.FLYFTP + filename

        ftp.close()

        self.get_files(is_dl_forced)

    def parse(self, limit=None):
        """
        Parse flybase files and add to graph

        :param limit: number of rows to process
        :return: None

        """
        if limit is not None:
            LOG.info("Only parsing first %d rows of each file", limit)
        LOG.info("Parsing files...")

        self._process_allele_phenotype(limit)
        self._process_allele_gene(limit)
        self._process_disease_model(limit)
        self._process_gene_xref(limit)

        LOG.info("Finished parsing.")
        LOG.info("Loaded %d nodes", len(self.graph))

    def _process_allele_phenotype(self, limit):
        """
        Make allele to phenotype associations using derived_pheno_class
        and derived_pheno_manifest cvterm in the flybase db, an example entry is:

        FBal0257663    @FBcv0000351:lethal@ | @FBcv0000308:female limited@,
                       with @FBal0130657:Scer\GAL4<up>dome-PG14</up>@

        The first term is the phenotype, and all follow up terms are qualifiers,
        self.globaltt['has_qualifier'])

        Our previous approach was to use the genotype id associated with
        FBal0257663/FBal0130657 , however, this required us to create blank
        nodes and was considered unnecessarily granular

        Note that sometimes identifiers do not exist for a term, eg
        @:heat sensitive | tetracycline conditional@

        derived_pheno_class - FBcv terms, these are phenotypes
        derived_pheno_manifest -  Anatomy terms FBbt, we currently
        make phenotype IRI equivalents that end up in UPheno, but
        this is being developed and updated, see
        https://github.com/monarch-initiative/dipper/issues/770

        Adds triples to self.graph

        :param limit: number of rows to process
        :return: None

        """
        model = Model(self.graph)
        src_key = 'allele_phenotype'
        raw = '/'.join((self.rawdir, self.queries[src_key]['file']))
        LOG.info("processing allele phenotype associations")
        col = self.queries[src_key]['columns']

        transgenic_alleles = self._get_foreign_transgenic_alleles()

        # flybase terms - terms we prefix with FlyBase:
        fly_prefixes = ['FBal', 'FBti', 'FBab', 'FBba', 'FBtp']

        # a alphanumeric id followed by a colon then
        # any character but a colon bordered by @s
        term_regex = re.compile(r'@([\w]*):([^:@]*)@')
        id_regex = re.compile(r'([a-zA-Z]+)(\d+)')

        with open(raw, 'r') as tsvfile:
            reader = csv.reader(tsvfile, delimiter='\t')
            row = next(reader)  # headers
            self.check_fileheader(col, row)

            for row in reader:
                allele_id = row[col.index('allele_id')]
                pheno_desc = row[col.index('pheno_desc')]
                pheno_type = row[col.index('pheno_type')]
                pub_id = row[col.index('pub_id')]
                pub_title = row[col.index('pub_title')]
                pmid_id = row[col.index('pmid_id')]

                # Don't get phenotypes for transgenic alleles
                if allele_id in transgenic_alleles:
                    continue

                allele_curie = 'FlyBase:' + allele_id

                terms = re.findall(term_regex, pheno_desc)

                if not terms:
                    LOG.warning('Could not parse pheno description: %s',
                                pheno_desc)
                    continue

                term_ids, term_labels = zip(*terms)
                id_match = re.match(id_regex, term_ids[0])

                if id_match is not None:
                    prefix, reference = id_match.group(1, 2)
                else:
                    raise ValueError("Could not parse id {}".format(term_ids[0]))

                # derived_pheno_class should all start with a FBcv term
                if pheno_type == 'derived_pheno_class' and prefix != 'FBcv':
                    LOG.warning('derived_pheno_class does not '
                                'start with FBcv: %s', pheno_desc)
                    continue

                # Create phenotype curie
                if pheno_type == 'derived_pheno_class':
                    phenotype_curie = prefix + ':' + reference
                elif pheno_type == 'derived_pheno_manifest':
                    if prefix == 'GO':
                        phenotype_curie = prefix + ':' + reference + 'PHENOTYPE'
                        phenotype_label = term_labels[0] + ' phenotype'
                        model.addClassToGraph(phenotype_curie, phenotype_label,
                                              blv.terms.PhenotypicFeature.value)
                    else:
                        phenotype_curie = 'OBO:' + prefix + reference + 'PHENOTYPE'
                else:
                    raise ValueError("Unexpected phenotype type: {}".
                                     format(pheno_type))

                if pmid_id:
                    ref_curie = 'PMID:' + pmid_id
                else:
                    ref_curie = 'FlyBase:' + pub_id
                    reference = Reference(self.graph, ref_curie)
                    reference.setTitle(pub_title)
                    reference.addRefToGraph()

                assoc = G2PAssoc(self.graph, self.name, allele_curie,
                                 phenotype_curie, self.globaltt['has phenotype'])
                assoc.add_source(ref_curie)
                # Associations need to be disambiguated via their qualifiers
                # see http://flybase.org/reports/FBal0207398 as an example
                assoc.set_association_id(assoc.make_association_id(
                    self.name,
                    allele_curie,
                    self.globaltt['has phenotype'],
                    phenotype_curie,
                    term_ids[1:]
                ))
                assoc.add_association_to_graph()
                assoc_id = assoc.get_association_id()

                # add the rest as qualifiers
                for term in term_ids[1:]:
                    if term:
                        # FBal, GO, FBti, FBab ...
                        id_match = re.match(id_regex, term)
                        if id_match is not None:
                            prefix, reference = id_match.group(1, 2)
                            if prefix in fly_prefixes:
                                term_curie = 'FlyBase:' + term
                            else:
                                term_curie = prefix + ':' + reference
                        else:
                            raise ValueError("Could not parse id {}".format(term))

                    else:
                        # There is not an id for a term,
                        # eg @:heat sensitive | tetracycline conditional@
                        continue

                    self.graph.addTriple(
                        assoc_id, self.globaltt['has_qualifier'], term_curie,
                        subject_category=blv.terms.InformationContentEntity.value,
                        object_category=blv.terms.InformationContentEntity.value)

                if limit is not None and reader.line_num > limit:
                    break

    def _species_to_ncbi_tax(self) -> Dict[str, Tuple[str, str]]:
        """
        Generates a dictionary of flybase species prefixes
        and a tuple of taxon group and ncbi taxon curies,
        eg "Hsap":("non-drosophilid eukaryote", "NCBITaxon:9606")

        Note that this file is missing some prefixes as of 2019_02

        :return: Dict with flybase prefixes as keys and a tuple of
                      taxon group and NCBI taxon curies as values

        """
        species_map = {}
        src_key = 'species_map'
        raw = '/'.join((self.rawdir, self.files[src_key]['file']))
        LOG.info("creating map of species prefixes and ncbi taxon curies")

        added_prefixes = {
            'P': ("drosophilid", self.globaltt['Drosophila melanogaster']),
            'Drer': ("non-drosophilid eukaryote", self.globaltt['Danio rerio'])
        }

        col = self.files[src_key]['columns']

        with gzip.open(raw, 'rt') as tsvfile:
            # Delimiter is ' | ' but csv requires 1 char
            reader = csv.reader(tsvfile, delimiter='|')
            # skip first lines
            next(reader)

            row = next(reader)  # headers
            row = [field.strip() for field in row]
            row[0] = row[0][2:]  # uncomment

            self.check_fileheader(col, row)

            next(reader)  # blank line

            for row in reader:
                row = [field.strip() for field in row]
                prefix = row[col.index('abbreviation')]
                tax_group = row[col.index('taxgroup')]
                taxon = row[col.index('ncbi-taxon-id')]
                taxon = taxon.replace("taxon", "NCBITaxon")

                species_map[prefix] = (tax_group, taxon)

            # Add in hard coded prefixes
            for prefix, taxon in added_prefixes.items():
                if prefix not in species_map:
                    species_map[prefix] = taxon

            return species_map

    def _flyref_to_pmid(self) -> Dict[str, str]:
        """
        Generates a dictionary of flybase reference and PMID curie mappings;
        "FBrf0241315":"PMID:30328653"

        :return: Dict with FBrf ids as keys and PMID curies as values
        """
        pub_map = {}
        src_key = 'ref_pubmed'
        raw = '/'.join((self.rawdir, self.files[src_key]['file']))
        LOG.info("creating map of flybase ref ids and pmids")

        col = self.files[src_key]['columns']

        # JR - I've set encoding to latin-1 to fix the UnicodeDecodeError that happens
        # when the default encoding (utf-8) is used. This possibly will break if/when
        # the encoding of this file upstream at Flybase is changed to utf-8. If so,
        # trying setting encoding='utf-8' below
        with gzip.open(raw, 'rt', encoding='latin-1') as tsvfile:
            reader = csv.reader(tsvfile, delimiter='\t')
            # skip first four lines
            for _ in range(0, 2):
                # file name, note
                next(reader)

            row = next(reader)  # headers
            row[0] = row[0][1:]  # uncomment

            self.check_fileheader(col, row)

            for row in reader:
                # File ends with a final comment
                if ''.join(row).startswith('#'):
                    continue

                pmid = row[col.index('PMID')]
                fly_ref = row[col.index('FBrf')]

                pub_map[fly_ref] = 'PMID:' + pmid

            return pub_map

    def _get_foreign_transgenic_alleles(self) -> List[str]:
        """
        Generates a list of transgenic alleles

        :return: List of FBal ids
        """
        transgenic_alleles = []
        species_map = self._species_to_ncbi_tax()
        src_key = 'allele_gene'
        raw = '/'.join((self.rawdir, self.files[src_key]['file']))
        LOG.info("Getting list of transgenic alleles")

        col = self.files[src_key]['columns']

        with gzip.open(raw, 'rt') as tsvfile:
            reader = csv.reader(tsvfile, delimiter='\t')
            # skip first line, version info
            next(reader)
            row = next(reader)  # headers
            # header line starts with a hash and tab ??
            row = row[1:]

            self.check_fileheader(col, row)

            for row in reader:
                allele_id = row[col.index('AlleleID')]
                allele_label = row[col.index('AlleleSymbol')]

                # Add Allele and taxon, get anything that's not drosophila
                allele_prefix = re.findall(r'^(\w*)\\', allele_label)

                if len(allele_prefix) == 1:
                    try:
                        if species_map[allele_prefix[0]][0] != 'drosophilid':
                            transgenic_alleles.append(allele_id)
                    except KeyError:
                        # prefix is not in species prefix file
                        transgenic_alleles.append(allele_id)

        return transgenic_alleles

    def _process_gene_xref(self, limit):
        """
        Make eq axioms between flybase gene ids and ncbi gene and hgnc

        Note that there are a lot of genes in flybase from other organisms
        we make the eq axioms so that they clique merge in our large graph
        (for example, human genes should merge with HGNC)

        Adds triples to self.graph

        :param limit: number of rows to process
        :return: None

        """
        model = Model(self.graph)
        src_key = 'gene_xref'
        raw = '/'.join((self.rawdir, self.queries[src_key]['file']))
        LOG.info("processing gene xrefs")

        col = self.queries[src_key]['columns']

        with open(raw, 'r') as tsvfile:
            reader = csv.reader(tsvfile, delimiter='\t')
            row = next(reader)  # headers
            self.check_fileheader(col, row)

            for row in reader:
                gene_id = row[col.index('gene_id')]
                xref_id = row[col.index('xref_id')]
                xref_source = row[col.index('xref_source')]

                gene_curie = 'FlyBase:' + gene_id
                xref_prefix = None
                if xref_source == 'EntrezGene':
                    xref_prefix = 'NCBIGene'
                elif xref_source == 'HGNC':
                    xref_prefix = 'HGNC'
                xref_curie = xref_prefix + ':' + xref_id

                model.addEquivalentClass(gene_curie, xref_curie,
                                         subject_category=blv.terms.Gene.value,
                                         object_category=blv.terms.Gene.value)

                if limit is not None and reader.line_num > limit:
                    break

    def _process_allele_gene(self, limit):
        """
        Make associations between an allele and a gene
        Adds triples to self.graph

        Approach is to use the label nomenclature and species
        map to determine taxon.  Foreign Transgenes are filtered out.

        :param limit: number of rows to process
        :return: None

        """
        geno = Genotype(self.graph)
        species_map = self._species_to_ncbi_tax()
        src_key = 'allele_gene'
        raw = '/'.join((self.rawdir, self.files[src_key]['file']))
        LOG.info("processing allele to gene")

        col = self.files[src_key]['columns']

        with gzip.open(raw, 'rt') as tsvfile:
            reader = csv.reader(tsvfile, delimiter='\t')
            # skip first line, version info
            next(reader)
            row = next(reader)  # headers
            # header line starts with a hash and tab ??
            row = row[1:]

            self.check_fileheader(col, row)

            for row in reader:
                allele_id = row[col.index('AlleleID')]
                allele_label = row[col.index('AlleleSymbol')]
                gene_id = row[col.index('GeneID')]
                gene_label = row[col.index('GeneSymbol')]

                allele_curie = 'FlyBase:' + allele_id
                gene_curie = 'FlyBase:' + gene_id

                # Add Allele and taxon, skip anything that's not drosophila
                allele_prefix = re.findall(r'^(\w*)\\', allele_label)

                if len(allele_prefix) == 1:
                    try:
                        if species_map[allele_prefix[0]][0] == 'drosophilid':
                            geno.addAllele(allele_curie, allele_label)
<<<<<<< HEAD
                            geno.addTaxon(species_map[allele_prefix[0]][1], allele_curie,
                                          genopart_category=blv.terms.SequenceVariant.value)
=======
                            geno.addTaxon(
                                species_map[allele_prefix[0]][1],
                                allele_curie)
>>>>>>> 01d16e37
                        else:
                            # If it's a foreign transgenic allele, skip
                            continue
                    except KeyError:
                        LOG.info("%s not in species prefix file", allele_prefix[0])
                        continue

                elif not allele_prefix:
                    geno.addAllele(allele_curie, allele_label)
                    geno.addTaxon(self.globaltt['Drosophila melanogaster'],
                                  allele_curie,
                                  genopart_category=blv.terms.SequenceVariant.value)
                else:
                    raise ValueError("Did not correctly parse allele label {}"
                                     .format(allele_label))
                # Process genes
                gene_prefix = re.findall(r'^(\w*)\\', gene_label)

                if len(gene_prefix) == 1:
                    try:
                        geno.addTaxon(species_map[gene_prefix[0]][1], gene_curie,
                                      genopart_category=blv.terms.Gene.value)

                        if species_map[gene_prefix[0]][0] == 'drosophilid':
                            geno.addGene(gene_curie, gene_label)
                        else:
                            # Don't create labels for non drosophila genes
                            geno.addGene(gene_curie)

                    except KeyError:
                        LOG.info("%s not in species prefix file", gene_prefix[0])
                        geno.addGene(gene_curie)

                elif not gene_prefix:
                    geno.addGene(gene_curie, gene_label)
                    geno.addTaxon(self.globaltt['Drosophila melanogaster'],
                                  allele_curie,
                                  genopart_category=blv.terms.SequenceVariant.value)
                else:
                    raise ValueError("Did not correct parse gene label {}"
                                     .format(gene_label))

                # Connect allele and gene with geno.addAffectedLocus()
                if allele_prefix and gene_prefix:
                    if allele_prefix[0] == gene_prefix[0]:
                        geno.addAffectedLocus(allele_curie, gene_curie)
                    else:
                        raise ValueError(
                            "Found allele and gene with different "
                            "prefixes: {}, {}".format(allele_id, gene_id))
                elif not allele_prefix and gene_prefix:
                    raise ValueError(
                        "Found allele and gene with different "
                        "prefixes: {}, {}".format(allele_id, gene_id))
                else:
                    # Both are melanogaster
                    geno.addAffectedLocus(allele_curie, gene_curie)

                if limit is not None and reader.line_num > limit:
                    break

    def _process_disease_model(self, limit):
        """
        Make associations between a disease and fly alleles
        Adds triples to self.graph

        Pulls FBrf to pmid eqs from _flyref_to_pmid
        for 2019_02 maps all but FlyBase:FBrf0211649

        Right now only model_of is processed from DOID_qualifier
        As of 2019_02 release there are also:
        ameliorates
        exacerbates
        DOES NOT ameliorate
        DOES NOT exacerbate
        DOES NOT model
        DOID_qualifier

        :param limit: number of rows to process
        :return: None

        """
        graph = self.graph
        pub_map = self._flyref_to_pmid()
        src_key = 'disease_model'
        raw = '/'.join((self.rawdir, self.files[src_key]['file']))
        LOG.info("processing disease models")
        col = self.files[src_key]['columns']

        transgenic_alleles = self._get_foreign_transgenic_alleles()

        with gzip.open(raw, 'rt') as tsvfile:
            reader = csv.reader(tsvfile, delimiter='\t')
            # skip first four lines
            for _ in range(0, 4):
                # file name, generated datetime, db info, blank line
                next(reader)

            row = next(reader)  # headers
            row[0] = row[0][3:]  # uncomment

            self.check_fileheader(col, row)

            for row in reader:
                # File ends with a blank line and a final comment
                if ''.join(row).startswith('#') or not ''.join(row).strip():
                    continue

                allele_id = row[col.index('Allele used in model (FBal ID)')]
                flybase_ref = row[col.index('Reference (FBrf ID)')]
                evidence_or_allele = row[col.index('Evidence/interacting alleles')]
                doid_id = row[col.index('DO ID')]
                doid_qualifier = row[col.index('DO qualifier')]

                # Skip any foreign transgenic alleles
                if allele_id in transgenic_alleles:
                    continue

                # Rows without an allele id may be "potential models through orthology"
                # We skip these because we can already make that inference
                # http://flybase.org/reports/FBgn0000022
                if not allele_id:
                    continue

                allele_curie = 'FlyBase:' + allele_id
                if doid_qualifier == 'model of':
                    relation = self.globaltt['is model of']
                else:
                    # amelorates, exacerbates, and DOES NOT *
                    continue

                assoc = G2PAssoc(graph, self.name, allele_curie, doid_id, relation,
                                 phenotype_category=blv.terms.Disease.value)
                if flybase_ref != '':
                    ref_curie = None
                    try:
                        ref_curie = pub_map[flybase_ref]
                    except KeyError:
                        ref_curie = 'FlyBase:' + flybase_ref

                    assoc.add_source(ref_curie)
                if evidence_or_allele == 'inferred from mutant phenotype':
                    evidence_id = self.globaltt['mutant phenotype evidence']
                    assoc.add_evidence(evidence_id)
                else:
                    assoc.set_description(evidence_or_allele)

                assoc.add_association_to_graph()

                if limit is not None and reader.line_num > limit:
                    break

    @staticmethod
    def _resolve_filename(filename: str, ftp: FTP) -> str:
        """
        Resolve a file name from ftp server given a regex
        :return: str, file path on ftp server
        """

        # Represent file path as a list of directories
        dir_path = FlyBase.FLYFILES.split('/')
        # Also split on the filename to get prepending dirs
        file_path = filename.split('/')
        file_regex = file_path.pop()
        working_dir = "/".join(dir_path + file_path)

        LOG.info('Looking for remote files in %s', working_dir)

        ftp.cwd(working_dir)
        remote_files = ftp.nlst()

        files_to_download = [dnload for dnload in remote_files
                             if re.match(file_regex, dnload)]

        if len(files_to_download) > 1:
            raise ValueError("Could not resolve filename from regex, "
                             "too many matches for {}, matched: {}"
                             .format(file_regex, files_to_download))
        if not files_to_download:
            raise ValueError("Could not resolve filename from regex, "
                             "no matches for {}".format(file_regex))

        return working_dir + '/' + files_to_download[0]<|MERGE_RESOLUTION|>--- conflicted
+++ resolved
@@ -585,14 +585,10 @@
                     try:
                         if species_map[allele_prefix[0]][0] == 'drosophilid':
                             geno.addAllele(allele_curie, allele_label)
-<<<<<<< HEAD
-                            geno.addTaxon(species_map[allele_prefix[0]][1], allele_curie,
-                                          genopart_category=blv.terms.SequenceVariant.value)
-=======
                             geno.addTaxon(
                                 species_map[allele_prefix[0]][1],
-                                allele_curie)
->>>>>>> 01d16e37
+                                allele_curie,
+                                genopart_category=blv.terms.SequenceVariant.value)
                         else:
                             # If it's a foreign transgenic allele, skip
                             continue
