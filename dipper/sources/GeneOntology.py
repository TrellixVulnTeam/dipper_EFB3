--- conflicted
+++ resolved
@@ -358,16 +358,11 @@
                         syn = syn.strip()
                         if syn[:10] == 'UniProtKB:':
                             model.addTriple(
-<<<<<<< HEAD
                                 gene_id, self.globaltt['has gene product'], syn,
                                 subject_category=blv.terms.Gene.value,
                                 object_category=blv.terms.Gene.value)
-                        elif re.fullmatch(graph.curie_regexp, syn) is not None:
-=======
-                                gene_id, self.globaltt['has gene product'], syn)
                         elif re.fullmatch(graph.curie_regexp, syn) is not None and\
                                 syn.split(':')[0] not in self.wont_prefix:
->>>>>>> 1547a0b5
                             LOG.warning(
                                 'possible curie "%s" as a literal synomym for %s',
                                 syn, gene_id)
