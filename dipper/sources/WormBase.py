--- conflicted
+++ resolved
@@ -834,13 +834,9 @@
                 gene_id = 'WormBase:'+gene_num
 
                 assoc = G2PAssoc(
-<<<<<<< HEAD
                     graph, self.name, gene_id,
                     disease_id, self.globaltt['is model of'],
                     phenotype_category=blv.terms.Disease.value)
-=======
-                    graph, self.name, gene_id, disease_id, self.globaltt['is model of'])
->>>>>>> 1547a0b5
                 ref = re.sub(r'WB_REF:', 'WormBase:', ref)
                 if ref != '':
                     assoc.add_source(ref)
