import logging
import xml.etree.ElementTree as ET
from dipper.sources.Source import Source
from dipper.models.assoc.G2PAssoc import G2PAssoc
from dipper.models.Model import Model
from dipper.models.BiolinkVocabulary import BioLinkVocabulary as blv

LOG = logging.getLogger(__name__)


class Orphanet(Source):
    """
    Orphanet’s aim is to help improve the diagnosis,
    care and treatment of patients with rare diseases.
    For Orphanet, we are currently only parsing the disease-gene associations.
    """

    """
    see: dipper/resources/orphanet/

    for finding what you as most likely working on
    xmlstarlet sel -t -c \
    "JDBOR/DisorderList/Disorder/DisorderGeneAssociationList/DisorderGeneAssociation" \
        en_product6.xml

    """

    files = {
        'disease-gene': {
            'file': 'en_product6.xml',
            'url': 'http://www.orphadata.org/data/xml/en_product6.xml'}
    }

    def __init__(
            self, graph_type, are_bnodes_skolemized, data_release_version=None):
        super().__init__(
            graph_type=graph_type,
            are_bnodes_skized=are_bnodes_skolemized,
            data_release_version=data_release_version,
            name='orphanet',
            ingest_title='Orphanet',
            ingest_url='http://www.orpha.net',
            ingest_logo='source-orphanet.png',
            license_url=None,
            data_rights='http://www.orphadata.org/cgi-bin/index.php'
            # file_handle=None
        )

        if 'disease' not in self.all_test_ids:
            LOG.warning("not configured with disease test ids.")
            self.test_ids = []
        else:
            self.test_ids = self.all_test_ids['disease']

    def fetch(self, is_dl_forced=False):
        """
        :param is_dl_forced:
        :return:
        """
        self.get_files(is_dl_forced)

    def parse(self, limit=None):
        if limit is not None:
            LOG.info("Only parsing first %d rows", limit)

        LOG.info("Parsing files...")

        if self.test_only:
            self.test_mode = True

        self._process_diseasegene(limit)

        LOG.info("Done parsing.")

    def _process_diseasegene(self, limit):
        """
        :param limit:
        :return:
        """
        src_key = 'disease-gene'

        if self.test_mode:
            graph = self.testgraph
        else:
            graph = self.graph

        model = Model(graph)

        xmlfile = '/'.join((self.rawdir, self.files[src_key]['file']))

        for event, elem in ET.iterparse(xmlfile):
<<<<<<< HEAD
            if elem.tag == 'Disorder':
                orphanumber = elem.find('OrphaNumber').text
                disorder_curie = 'ORPHA:' + str(orphanumber)

                if self.test_mode and\
                        disorder_curie not in self.all_test_ids['disease']:
                    continue

                # Orphanet mappings are expected to be in Mondo
                # these free-text disorder names become synonyms
                disorder_label = elem.find('Name').text
                model.addClassToGraph(disorder_curie, disorder_label,
                                      class_category=blv.terms.Disease.value)

                assoc_list = elem.find('DisorderGeneAssociationList')
                expected_genes = assoc_list.get('count')
                if expected_genes == 0:
                    LOG.info("%s has no genes.", disorder_curie)
                    continue
                # LOG.info(  # too chatty in the logs
                #    'Expecting %s genes associated with disorder %s.',
                #    expected_genes, disorder_curie)
                processed_genes = 0
                for assoc in assoc_list.findall('DisorderGeneAssociation'):
                    processed_genes += 1
                    gene = assoc.find('Gene')


                    # new as of 2020-May
                    # (on ORPHA association)  geno? type protein coding gene
                    #   7678 gene with protein product
                    #   84 Non-coding RNA
                    #   31 Disorder-associated locus
                    gene_type = gene.find('GeneType/Name').text

                    # todo monochrom mapping?
                    # gene_cyto = gene.find('LocusList/Locus/GeneLocus')

                    # get gene's curie as a map {'prefix': 'localid'}
                    # circa 2020-May
                    #   7787 HGNC
                    #   7745 Ensembl
                    #   7711 OMIM
                    #   7709 SwissProt
                    #   7578 Genatlas
                    #   6523 Reactome
                    #   1101 IUPHAR
                    gene_clique = {}
                    gene_curie = None
                    for gene_ref in gene.findall(
                            './ExternalReferenceList/ExternalReference'):
                        prefix = gene_ref.find('Source').text
                        if prefix in self.localtt:
                            prefix = self.localtt[prefix]
                        gene_clique[prefix] = gene_ref.find('Reference').text

                    if len(gene_clique) == 0:
                        LOG.error('No gene at all for %s', disorder_curie)
                        break

                    # gene representation to prefer
                    for prefix in ('HGNC', 'ENSEMBL', 'SwissProt', 'OMIM'):
                        if prefix in gene_clique:
                            gene_curie = prefix + ':' + gene_clique[prefix]
                            gene_clique.pop(prefix)
                            model.addClassToGraph(gene_curie, None)
                            break  # one shot

                    if gene_curie is None:
                        # settle for whatever
                        LOG.warning("No prefered gene have\n\t%s", gene_clique)
                        for prefix in gene_clique:
                            gene_curie = prefix + ':' + gene_clique[prefix]
                            gene_clique.pop(prefix)
                            model.addClassToGraph(gene_curie, None)
                            break  # one shot

                    for prefix in gene_clique:
                        lclid = gene_clique[prefix]
                        dbxref = ':'.join((prefix, lclid))
                        if gene_curie != dbxref:
                            model.addClassToGraph(dbxref, None,
                                                  class_category=blv.terms.Gene.value)
                            model.addEquivalentClass(gene_curie, dbxref,
                                                     subject_category=blv.terms.Gene.value,
                                                     object_category=blv.terms.Gene.value)

                    syn_list = gene.find('./SynonymList')
                    if int(syn_list.get('count')) > 0 and gene_curie is not None:
                        for syn in syn_list.findall('./Synonym'):
                            if syn is not None and syn.text != '':
                                model.addSynonym(gene_curie, syn.text,
                                                 class_category=blv.terms.Gene.value)

                    dg_label = assoc.find('./DisorderGeneAssociationType/Name').text
                    # circa 2020-May
                    #   4771 Disease-causing germline mutation(s) in
                    #   1137 Disease-causing germline mutation(s) (loss of function) in
                    #   576 Major susceptibility factor in
                    #   359 Candidate gene tested in
                    #   232 Role in the phenotype of
                    #   232 Part of a fusion gene in
                    #   211 Disease-causing germline mutation(s) (gain of function) in
                    #   186 Disease-causing somatic mutation(s) in
                    #   45 Biomarker tested in
                    #   44 Modifying germline mutation in
                    rel_curie = self.resolve(dg_label)

                    genotype_curie =  self.resolve(" | ".join((dg_label, gene_type)))

                    # use dg association status to issue an evidence code
                    # FIXME these codes mau be sub-optimal (there are only two)
                    # maybe just attach a "pending" to the minority that need it.
                    eco_id = self.resolve(
                        assoc.find('DisorderGeneAssociationStatus/Name').text)

                    g2p_assoc = G2PAssoc(self.graph,
                                         self.name,
                                         gene_curie,
                                         disorder_curie,
                                         rel_curie,
                                         phenotype_category=blv.terms.Disease.value)

                    g2p_assoc.add_evidence(eco_id)
                    g2p_assoc.add_association_to_graph()

                elem.clear()  # empty the element
                if int(expected_genes) != processed_genes:
                    LOG.warning(
                        '%s expected %i associated genes but we processed %i',
                        disorder_curie, int(expected_genes), processed_genes)
=======
            if elem.tag != 'Disorder':
                continue
            orphanumber = elem.find('OrphaCode').text
            disorder_curie = 'ORPHA:' + str(orphanumber)

            if self.test_mode and disorder_curie not in self.all_test_ids['disease']:
                continue

            # Orphanet mappings are expected to be in Mondo
            # these free-text disorder names become synonyms
            disorder_label = elem.find('Name').text
            model.addClassToGraph(disorder_curie, disorder_label)

            assoc_list = elem.find('DisorderGeneAssociationList')
            expected_genes = assoc_list.get('count')
            if expected_genes == 0:
                LOG.info("%s has no genes.", disorder_curie)
                continue
            # LOG.info(  # too chatty in the logs
            #    'Expecting %s genes associated with disorder %s.',
            #    expected_genes, disorder_curie)
            processed_genes = 0
            for assoc in assoc_list.findall('DisorderGeneAssociation'):
                processed_genes += 1
                gene = assoc.find('Gene')

                # new as of 2020-May
                # (on ORPHA association)  geno? type protein coding gene
                #   7678 gene with protein product
                #   84 Non-coding RNA
                #   31 Disorder-associated locus
                # gene_type = gene.find('GeneType/Name').text

                # todo monochrom mapping?
                # gene_cyto = gene.find('LocusList/Locus/GeneLocus')

                # get gene's curie as a map {'prefix': 'localid'}
                # circa 2020-May
                #   7787 HGNC
                #   7745 Ensembl
                #   7711 OMIM
                #   7709 SwissProt
                #   7578 Genatlas
                #   6523 Reactome
                #   1101 IUPHAR
                gene_clique = {}
                gene_curie = None
                for gene_ref in gene.findall(
                        './ExternalReferenceList/ExternalReference'):
                    prefix = gene_ref.find('Source').text
                    if prefix in self.localtt:
                        prefix = self.localtt[prefix]
                    gene_clique[prefix] = gene_ref.find('Reference').text

                if len(gene_clique) == 0:
                    LOG.error('No gene at all for %s', disorder_curie)
                    break

                # gene representation to prefer
                for prefix in ('HGNC', 'ENSEMBL', 'SwissProt', 'OMIM'):
                    if prefix in gene_clique:
                        gene_curie = prefix + ':' + gene_clique[prefix]
                        gene_clique.pop(prefix)
                        model.addClassToGraph(gene_curie, None)
                        break  # one shot

                if gene_curie is None:
                    # settle for whatever
                    LOG.warning("No prefered gene have\n\t%s", gene_clique)
                    for prefix in gene_clique:
                        gene_curie = prefix + ':' + gene_clique[prefix]
                        gene_clique.pop(prefix)
                        model.addClassToGraph(gene_curie, None)
                        break  # one shot

                for prefix in gene_clique:
                    lclid = gene_clique[prefix]
                    dbxref = ':'.join((prefix, lclid))
                    if gene_curie != dbxref:
                        model.addClassToGraph(dbxref, None)
                        model.addEquivalentClass(gene_curie, dbxref)

                syn_list = gene.find('./SynonymList')
                if int(syn_list.get('count')) > 0 and gene_curie is not None:
                    for syn in syn_list.findall('./Synonym'):
                        if syn is not None and syn.text != '':
                            model.addSynonym(gene_curie, syn.text)

                dg_label = assoc.find('./DisorderGeneAssociationType/Name').text
                # circa 2020-May
                #   4771 Disease-causing germline mutation(s) in
                #   1137 Disease-causing germline mutation(s) (loss of function) in
                #   576 Major susceptibility factor in
                #   359 Candidate gene tested in
                #   232 Role in the phenotype of
                #   232 Part of a fusion gene in
                #   211 Disease-causing germline mutation(s) (gain of function) in
                #   186 Disease-causing somatic mutation(s) in
                #   45 Biomarker tested in
                #   44 Modifying germline mutation in
                rel_curie = self.resolve(dg_label)

                # genotype_curie = self.resolve(" | ".join((dg_label, gene_type)))

                # use dg association status to issue an evidence code
                # FIXME these codes mau be sub-optimal (there are only two)
                # maybe just attach a "pending" to the minority that need it.
                eco_id = self.resolve(
                    assoc.find('DisorderGeneAssociationStatus/Name').text)

                g2p_assoc = G2PAssoc(self.graph, self.name, gene_curie, rel_curie)
                g2p_assoc.add_evidence(eco_id)
                g2p_assoc.add_association_to_graph()

            elem.clear()  # empty the element
            if int(expected_genes) != processed_genes:
                LOG.warning(
                    '%s expected %i associated genes but we processed %i',
                    disorder_curie, int(expected_genes), processed_genes)
>>>>>>> 340a0cde
<|MERGE_RESOLUTION|>--- conflicted
+++ resolved
@@ -89,139 +89,6 @@
         xmlfile = '/'.join((self.rawdir, self.files[src_key]['file']))
 
         for event, elem in ET.iterparse(xmlfile):
-<<<<<<< HEAD
-            if elem.tag == 'Disorder':
-                orphanumber = elem.find('OrphaNumber').text
-                disorder_curie = 'ORPHA:' + str(orphanumber)
-
-                if self.test_mode and\
-                        disorder_curie not in self.all_test_ids['disease']:
-                    continue
-
-                # Orphanet mappings are expected to be in Mondo
-                # these free-text disorder names become synonyms
-                disorder_label = elem.find('Name').text
-                model.addClassToGraph(disorder_curie, disorder_label,
-                                      class_category=blv.terms.Disease.value)
-
-                assoc_list = elem.find('DisorderGeneAssociationList')
-                expected_genes = assoc_list.get('count')
-                if expected_genes == 0:
-                    LOG.info("%s has no genes.", disorder_curie)
-                    continue
-                # LOG.info(  # too chatty in the logs
-                #    'Expecting %s genes associated with disorder %s.',
-                #    expected_genes, disorder_curie)
-                processed_genes = 0
-                for assoc in assoc_list.findall('DisorderGeneAssociation'):
-                    processed_genes += 1
-                    gene = assoc.find('Gene')
-
-
-                    # new as of 2020-May
-                    # (on ORPHA association)  geno? type protein coding gene
-                    #   7678 gene with protein product
-                    #   84 Non-coding RNA
-                    #   31 Disorder-associated locus
-                    gene_type = gene.find('GeneType/Name').text
-
-                    # todo monochrom mapping?
-                    # gene_cyto = gene.find('LocusList/Locus/GeneLocus')
-
-                    # get gene's curie as a map {'prefix': 'localid'}
-                    # circa 2020-May
-                    #   7787 HGNC
-                    #   7745 Ensembl
-                    #   7711 OMIM
-                    #   7709 SwissProt
-                    #   7578 Genatlas
-                    #   6523 Reactome
-                    #   1101 IUPHAR
-                    gene_clique = {}
-                    gene_curie = None
-                    for gene_ref in gene.findall(
-                            './ExternalReferenceList/ExternalReference'):
-                        prefix = gene_ref.find('Source').text
-                        if prefix in self.localtt:
-                            prefix = self.localtt[prefix]
-                        gene_clique[prefix] = gene_ref.find('Reference').text
-
-                    if len(gene_clique) == 0:
-                        LOG.error('No gene at all for %s', disorder_curie)
-                        break
-
-                    # gene representation to prefer
-                    for prefix in ('HGNC', 'ENSEMBL', 'SwissProt', 'OMIM'):
-                        if prefix in gene_clique:
-                            gene_curie = prefix + ':' + gene_clique[prefix]
-                            gene_clique.pop(prefix)
-                            model.addClassToGraph(gene_curie, None)
-                            break  # one shot
-
-                    if gene_curie is None:
-                        # settle for whatever
-                        LOG.warning("No prefered gene have\n\t%s", gene_clique)
-                        for prefix in gene_clique:
-                            gene_curie = prefix + ':' + gene_clique[prefix]
-                            gene_clique.pop(prefix)
-                            model.addClassToGraph(gene_curie, None)
-                            break  # one shot
-
-                    for prefix in gene_clique:
-                        lclid = gene_clique[prefix]
-                        dbxref = ':'.join((prefix, lclid))
-                        if gene_curie != dbxref:
-                            model.addClassToGraph(dbxref, None,
-                                                  class_category=blv.terms.Gene.value)
-                            model.addEquivalentClass(gene_curie, dbxref,
-                                                     subject_category=blv.terms.Gene.value,
-                                                     object_category=blv.terms.Gene.value)
-
-                    syn_list = gene.find('./SynonymList')
-                    if int(syn_list.get('count')) > 0 and gene_curie is not None:
-                        for syn in syn_list.findall('./Synonym'):
-                            if syn is not None and syn.text != '':
-                                model.addSynonym(gene_curie, syn.text,
-                                                 class_category=blv.terms.Gene.value)
-
-                    dg_label = assoc.find('./DisorderGeneAssociationType/Name').text
-                    # circa 2020-May
-                    #   4771 Disease-causing germline mutation(s) in
-                    #   1137 Disease-causing germline mutation(s) (loss of function) in
-                    #   576 Major susceptibility factor in
-                    #   359 Candidate gene tested in
-                    #   232 Role in the phenotype of
-                    #   232 Part of a fusion gene in
-                    #   211 Disease-causing germline mutation(s) (gain of function) in
-                    #   186 Disease-causing somatic mutation(s) in
-                    #   45 Biomarker tested in
-                    #   44 Modifying germline mutation in
-                    rel_curie = self.resolve(dg_label)
-
-                    genotype_curie =  self.resolve(" | ".join((dg_label, gene_type)))
-
-                    # use dg association status to issue an evidence code
-                    # FIXME these codes mau be sub-optimal (there are only two)
-                    # maybe just attach a "pending" to the minority that need it.
-                    eco_id = self.resolve(
-                        assoc.find('DisorderGeneAssociationStatus/Name').text)
-
-                    g2p_assoc = G2PAssoc(self.graph,
-                                         self.name,
-                                         gene_curie,
-                                         disorder_curie,
-                                         rel_curie,
-                                         phenotype_category=blv.terms.Disease.value)
-
-                    g2p_assoc.add_evidence(eco_id)
-                    g2p_assoc.add_association_to_graph()
-
-                elem.clear()  # empty the element
-                if int(expected_genes) != processed_genes:
-                    LOG.warning(
-                        '%s expected %i associated genes but we processed %i',
-                        disorder_curie, int(expected_genes), processed_genes)
-=======
             if elem.tag != 'Disorder':
                 continue
             orphanumber = elem.find('OrphaCode').text
@@ -233,7 +100,8 @@
             # Orphanet mappings are expected to be in Mondo
             # these free-text disorder names become synonyms
             disorder_label = elem.find('Name').text
-            model.addClassToGraph(disorder_curie, disorder_label)
+            model.addClassToGraph(disorder_curie, disorder_label,
+                                  class_category=blv.terms.Disease.value)
 
             assoc_list = elem.find('DisorderGeneAssociationList')
             expected_genes = assoc_list.get('count')
@@ -301,14 +169,18 @@
                     lclid = gene_clique[prefix]
                     dbxref = ':'.join((prefix, lclid))
                     if gene_curie != dbxref:
-                        model.addClassToGraph(dbxref, None)
-                        model.addEquivalentClass(gene_curie, dbxref)
+                        model.addClassToGraph(dbxref, None,
+                                              class_category=blv.terms.Gene.value)
+                        model.addEquivalentClass(gene_curie, dbxref,
+                                                 subject_category=blv.terms.Gene.value,
+                                                 object_category=blv.terms.Gene.value)
 
                 syn_list = gene.find('./SynonymList')
                 if int(syn_list.get('count')) > 0 and gene_curie is not None:
                     for syn in syn_list.findall('./Synonym'):
                         if syn is not None and syn.text != '':
-                            model.addSynonym(gene_curie, syn.text)
+                            model.addSynonym(gene_curie, syn.text,
+                                             class_category=blv.terms.Gene.value)
 
                 dg_label = assoc.find('./DisorderGeneAssociationType/Name').text
                 # circa 2020-May
@@ -332,7 +204,14 @@
                 eco_id = self.resolve(
                     assoc.find('DisorderGeneAssociationStatus/Name').text)
 
-                g2p_assoc = G2PAssoc(self.graph, self.name, gene_curie, rel_curie)
+                g2p_assoc = G2PAssoc(
+                    self.graph,
+                    self.name,
+                    gene_curie,
+                    rel_curie,
+                    phenotype_category=blv.terms.Disease.value
+                )
+
                 g2p_assoc.add_evidence(eco_id)
                 g2p_assoc.add_association_to_graph()
 
@@ -340,5 +219,4 @@
             if int(expected_genes) != processed_genes:
                 LOG.warning(
                     '%s expected %i associated genes but we processed %i',
-                    disorder_curie, int(expected_genes), processed_genes)
->>>>>>> 340a0cde
+                    disorder_curie, int(expected_genes), processed_genes)