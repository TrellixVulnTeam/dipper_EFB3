import logging
import csv
import re

from dipper.sources.OMIMSource import OMIMSource
from dipper.models.Genotype import Genotype
from dipper.models.Model import Model
from dipper.models.GenomicFeature import Feature, makeChromID
from dipper.models.BiolinkVocabulary import BioLinkVocabulary as blv

LOG = logging.getLogger(__name__)


class HGNC(OMIMSource):
    """
    This is the processing module for HGNC.

    - HGNC is authoratatitive for human gene symbols.
    - We adopt HGNC's reporting of
        - OMIM, Ensembl & Entrez equivalences of HGNC identifiers.

    - We include HGNC's reporting of publications "about" a human gene.

    - We also add the links to cytogenic locations for the gene features.
        - although HGNC is not authoratatitive for genomic locations

    """

    EBIFTP = 'ftp://ftp.ebi.ac.uk/pub/databases/genenames/new/tsv'
    files = {
        'genes': {
            'file': 'hgnc_complete_set.txt',
            'url': EBIFTP + '/hgnc_complete_set.txt',
            'columns': [
                'hgnc_id',
                'symbol',
                'name',
                'locus_group',
                'locus_type',
                'status',
                'location',
                'location_sortable',
                'alias_symbol',
                'alias_name',
                'prev_symbol',
                'prev_name',
                'gene_family',
                'gene_family_id',
                'date_approved_reserved',
                'date_symbol_changed',
                'date_name_changed',
                'date_modified',
                'entrez_id',
                'ensembl_gene_id',
                'vega_id',
                'ucsc_id',
                'ena',
                'refseq_accession',
                'ccds_id',
                'uniprot_ids',
                'pubmed_id',
                'mgd_id',
                'rgd_id',
                'lsdb',
                'cosmic',
                'omim_id',
                'mirbase',
                'homeodb',
                'snornabase',
                'bioparadigms_slc',
                'orphanet',
                'pseudogene.org',
                'horde_id',
                'merops',
                'imgt',
                'iuphar',
                'kznf_gene_catalog',
                'mamit-trnadb',
                'cd',
                'lncrnadb',
                'enzyme_id',
                'intermediate_filament_db',
                'rna_central_ids',
                'lncipedia',
                'gtrnadb',
                'agr'
            ],
        },
    }

    def __init__(
            self,
            graph_type,
            are_bnodes_skolemized,
            data_release_version=None,
            tax_ids=None,
            gene_ids=None
    ):
        super().__init__(
            graph_type=graph_type,
            are_bnodes_skolemized=are_bnodes_skolemized,
            data_release_version=data_release_version,
            name='hgnc',
            ingest_title='HGNC',
            ingest_url='https://www.genenames.org/',
            ingest_logo='source-hgnc.png',
            license_url=None,
            data_rights='ftp://ftp.ebi.ac.uk/pub/databases/genenames/README.txt',
            # file_handle=None
        )

        self.tax_ids = tax_ids
        self.gene_ids = gene_ids

        self.gene_ids = []

        if 'gene' not in self.all_test_ids:
            LOG.warning("not configured with gene test ids.")
        else:
            self.gene_ids = self.all_test_ids['gene']

        self.taxon_curie = self.globaltt['Homo sapiens']

        # to help detect obsolete usages in other ingests (someday)
        self.withdrawn = {}

    def fetch(self, is_dl_forced=False):
        self.get_files(is_dl_forced)

    def parse(self, limit=None):
        if limit is not None:
            LOG.info("Only parsing first %d rows", limit)
        if self.test_only:
            self.test_mode = True
        LOG.info("Parsing files...")
        self._process_genes(limit)
        LOG.info("Done parsing files.")

    def _process_genes(self, limit=None):

        if self.test_mode:
            graph = self.testgraph
        else:
            graph = self.graph

        src_key = 'genes'
        geno = Genotype(graph)
        model = Model(graph)

        raw = '/'.join((self.rawdir, self.files[src_key]['file']))
        col = self.files[src_key]['columns']
        LOG.info("Processing HGNC genes")

        chr_pattern = re.compile(r'(\d+|X|Y|Z|W|MT)[pq$]')
        band_pattern = re.compile(r'([pq][A-H\d]?\d?(?:\.\d+)?)')

        with open(raw, 'r', encoding="utf8") as csvfile:
            reader = csv.reader(csvfile, delimiter='\t', quotechar='\"')

            row = next(reader)
            if not self.check_fileheader(col, row):
                pass

            for row in reader:
                # To generate:
                # head -1 hgnc_complete_set.txt.1 | tr '\t' '\n' |
                # sed "s/\(.*\)/\1 = row[col.index(\'\1\')]/g"

                hgnc_id = row[col.index('hgnc_id')].strip()
                symbol = row[col.index('symbol')].strip()
                name = row[col.index('name')].strip()
                # locus_group = row[col.index('locus_group')]
                locus_type = row[col.index('locus_type')].strip()
                status = row[col.index('status')].strip()
                # 41622 Approved  & 1752 Entry Withdrawn
                location = row[col.index('location')].strip()
                # location_sortable = row[col.index('location_sortable')]
                # alias_symbol = row[col.index('alias_symbol')]
                # alias_name = row[col.index('alias_name')]
                # prev_symbol = row[col.index('prev_symbol')]
                # prev_name = row[col.index('prev_name')]
                # gene_family = row[col.index('gene_family')]
                # gene_family_id = row[col.index('gene_family_id')]
                # date_approved_reserved = row[col.index('date_approved_reserved')]
                # date_symbol_changed = row[col.index('date_symbol_changed')]
                # date_name_changed = row[col.index('date_name_changed')]
                # date_modified = row[col.index('date_modified')]
                entrez_id = row[col.index('entrez_id')].strip()
                ensembl_gene_id = row[col.index('ensembl_gene_id')].strip()
                # vega_id = row[col.index('vega_id')]
                # ucsc_id = row[col.index('ucsc_id')]
                # ena = row[col.index('ena')]
                # refseq_accession = row[col.index('refseq_accession')]
                # ccds_id = row[col.index('ccds_id')]
                # uniprot_ids = row[col.index('uniprot_ids')]
                pubmed_ids = row[col.index('pubmed_id')].strip('"')  # pipe separated!
                # mgd_id = row[col.index('mgd_id')]
                # rgd_id = row[col.index('rgd_id')]
                # lsdb = row[col.index('lsdb')]
                # cosmic = row[col.index('cosmic')]
                omim_ids = row[col.index('omim_id')].strip()  # pipe separated!
                # mirbase = row[col.index('mirbase')]
                # homeodb = row[col.index('homeodb')]
                # snornabase = row[col.index('snornabase')]
                # bioparadigms_slc = row[col.index('bioparadigms_slc')]
                # orphanet = row[col.index('orphanet')]
                # pseudogene.org = row[col.index('pseudogene.org')]
                # horde_id = row[col.index('horde_id')]
                # merops = row[col.index('merops')]
                # imgt = row[col.index('imgt')]
                # iuphar = row[col.index('iuphar')]
                # kznf_gene_catalog = row[col.index('kznf_gene_catalog')]
                # mamit_trnadb = row[col.index('mamit-trnadb')]
                # cd = row[col.index('cd')]
                # lncrnadb = row[col.index('lncrnadb')]
                # enzyme_id = row[col.index('enzyme_id')]
                # intermediate_filament_db = row[col.index('intermediate_filament_db')]
                # rna_central_ids = row[col.index('rna_central_ids')]
                # lncipedia = row[col.index('lncipedia')]
                # gtrnadb = row[col.index('gtrnadb')]
                # agr = row[col.index('agr')]

                if status != 'Approved':
                    self.withdrawn[hgnc_id] = symbol
                    continue

                if (self.test_mode and entrez_id != '' and
                        entrez_id not in self.gene_ids):
                    continue

                if name == '':
                    name = None

                if locus_type == 'withdrawn':
                    model.addDeprecatedClass(hgnc_id,
                                             old_id_category=blv.terms.Gene.value)
                elif symbol[-1] == '@':  # 10)  region (HOX), RNA cluster, gene (PCDH)
                    continue

                else:
                    gene_type_id = self.resolve(locus_type, mandatory=False)
                    if gene_type_id != locus_type:
                        model.addClassToGraph(hgnc_id, symbol, gene_type_id, name,
                                              class_category=blv.terms.Gene.value)
                    model.makeLeader(hgnc_id,
                                     node_category=blv.terms.Gene.value)

                if entrez_id != '':
                    model.addEquivalentClass(hgnc_id, 'NCBIGene:' + entrez_id,
                                             subject_category=blv.terms.Gene.value,
                                             object_category=blv.terms.Gene.value)

                if ensembl_gene_id != '':
                    model.addEquivalentClass(hgnc_id, 'ENSEMBL:' + ensembl_gene_id,
                                             subject_category=blv.terms.Gene.value,
                                             object_category=blv.terms.Gene.value)

                for omim_id in omim_ids.split('|'):
                    if omim_id in self.omim_replaced:
                        repl = self.omim_replaced[omim_id]
                        LOG.warning('%s is replaced with %s', omim_id, repl)
                        for omim in repl:
                            if self.omim_type[omim] == self.globaltt['gene']:
                                omim_id = omim

                    if omim_id in self.omim_type and \
                            self.omim_type[omim_id] == self.globaltt['gene']:
                        model.addEquivalentClass(hgnc_id, 'OMIM:' + omim_id,
                                                 subject_category=blv.terms.Gene.value,
                                                 object_category=blv.terms.Gene.value)

<<<<<<< HEAD
                geno.addTaxon(self.hs_txid, hgnc_id,
                              genopart_category=blv.terms.Gene.value)

                # add pubs as "is about"
                for pubmed_id in pubmed_ids.split('|'):
                    graph.addTriple(
                        'PMID:' + pubmed_id, self.globaltt['is_about'], hgnc_id,
                        subject_category=blv.terms.Publication.value,
                        object_category=blv.terms.Gene.value)
=======
                geno.addTaxon(self.taxon_curie, hgnc_id)

                # add pubs as "is about"
                for pubmed_id in pubmed_ids.split('|'):
                    pmid = pubmed_id.strip()
                    if pmid is not None and pmid != '':
                        graph.addTriple(
                            'PMID:' + pmid, self.globaltt['is_about'], hgnc_id)

                # add the default taxon to the gene
                graph.addTriple(hgnc_id, self.globaltt['in taxon'], self.taxon_curie)
>>>>>>> 2ee98153

                # add chr location
                # sometimes two are listed, like: 10p11.2 or 17q25
                # -- there are only 2 of these FRA10A and MPFD
                # sometimes listed like "1 not on reference assembly"
                # sometimes listed like 10q24.1-q24.3
                # sometimes like 11q11 alternate reference locus
                band = chrom = None
                chr_match = chr_pattern.match(location)
                if chr_match is not None and chr_match.groups():
                    chrom = chr_match.group(1)
                    chrom_id = makeChromID(chrom, self.taxon_curie, 'CHR')
                    band_match = band_pattern.search(location)
                    feat = Feature(graph, hgnc_id, None, None,
                                   feature_category=blv.terms.Gene.value)
                    if band_match is not None and band_match.groups():
                        band = band_match.group(1)
                        band = chrom + band
                        # add the chr band as the parent to this gene
                        # as a feature but assume that the band is created
                        # as a class with properties elsewhere in Monochrom
<<<<<<< HEAD
                        band_id = makeChromID(band, self.hs_txid, 'CHR')
                        model.addClassToGraph(band_id, None,
                                              class_category=
                                              blv.terms.GenomicSequenceLocalization.value)
=======
                        band_id = makeChromID(band, self.taxon_curie, 'CHR')
                        model.addClassToGraph(band_id, None)
>>>>>>> 2ee98153
                        feat.addSubsequenceOfFeature(band_id)
                    else:
                        model.addClassToGraph(chrom_id, None,
                                              blv.terms.GenomicEntity.value)
                        feat.addSubsequenceOfFeature(chrom_id)

                if not self.test_mode and limit is not None and \
                        reader.line_num > limit:
                    break

    def getTestSuite(self):
        import unittest
        from tests.test_hgnc import HGNCTestCase
        test_suite = unittest.TestLoader().loadTestsFromTestCase(HGNCTestCase)
        return test_suite<|MERGE_RESOLUTION|>--- conflicted
+++ resolved
@@ -269,29 +269,20 @@
                                                  subject_category=blv.terms.Gene.value,
                                                  object_category=blv.terms.Gene.value)
 
-<<<<<<< HEAD
-                geno.addTaxon(self.hs_txid, hgnc_id,
+                geno.addTaxon(self.taxon_curie, hgnc_id,
                               genopart_category=blv.terms.Gene.value)
-
-                # add pubs as "is about"
-                for pubmed_id in pubmed_ids.split('|'):
-                    graph.addTriple(
-                        'PMID:' + pubmed_id, self.globaltt['is_about'], hgnc_id,
-                        subject_category=blv.terms.Publication.value,
-                        object_category=blv.terms.Gene.value)
-=======
-                geno.addTaxon(self.taxon_curie, hgnc_id)
 
                 # add pubs as "is about"
                 for pubmed_id in pubmed_ids.split('|'):
                     pmid = pubmed_id.strip()
                     if pmid is not None and pmid != '':
                         graph.addTriple(
-                            'PMID:' + pmid, self.globaltt['is_about'], hgnc_id)
+                            'PMID:' + pmid, self.globaltt['is_about'], hgnc_id,
+                        subject_category=blv.terms.Publication.value,
+                        object_category=blv.terms.Gene.value)
 
                 # add the default taxon to the gene
                 graph.addTriple(hgnc_id, self.globaltt['in taxon'], self.taxon_curie)
->>>>>>> 2ee98153
 
                 # add chr location
                 # sometimes two are listed, like: 10p11.2 or 17q25
@@ -313,15 +304,10 @@
                         # add the chr band as the parent to this gene
                         # as a feature but assume that the band is created
                         # as a class with properties elsewhere in Monochrom
-<<<<<<< HEAD
-                        band_id = makeChromID(band, self.hs_txid, 'CHR')
+                        band_id = makeChromID(band, self.taxon_curie, 'CHR')
                         model.addClassToGraph(band_id, None,
                                               class_category=
                                               blv.terms.GenomicSequenceLocalization.value)
-=======
-                        band_id = makeChromID(band, self.taxon_curie, 'CHR')
-                        model.addClassToGraph(band_id, None)
->>>>>>> 2ee98153
                         feat.addSubsequenceOfFeature(band_id)
                     else:
                         model.addClassToGraph(chrom_id, None,
