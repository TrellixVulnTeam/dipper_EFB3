--- conflicted
+++ resolved
@@ -318,14 +318,10 @@
                 """.format(so_class)
 
                 query_result = so_ontology.query(so_query)
-<<<<<<< HEAD
-                if len(list(query_result)) > 0:
+
+                if len(list(query_result)) == 1:
                     gene_id = DipperUtil.get_ncbi_id_from_symbol(mapped_genes[index])
-=======
-                if len(list(query_result)) == 1:
-                    gene_id = DipperUtil.get_ncbi_id_from_symbol(
-                        mapped_genes[index])
->>>>>>> 4d91f6d4
+
                     if gene_id is not None:
                         geno.addAffectedLocus(snp_curie, gene_id)
                         geno.addAffectedLocus(hap_id, gene_id)
@@ -337,14 +333,10 @@
                         snp_curie, self.resolve(context_list[index]), gene_id)
 
             else:
-<<<<<<< HEAD
-                logger.warn(
+                logger.warning(
                     "More mapped genes than snps, cannot disambiguate for {}"
                     .format(hap_label))
-=======
-                logger.warning("More mapped genes than snps, "
-                            "cannot disambiguate for {}".format(hap_label))
->>>>>>> 4d91f6d4
+
 
         # Seperate in case we want to apply a different relation
         # If not this is redundant with triples added above
@@ -578,14 +570,3 @@
             logger.warning("There's a snp id i can't manage: %s", variant_id)
 
         return curie, variant_type
-<<<<<<< HEAD
-
-    def getTestSuite(self):
-        import unittest
-        from tests.test_gwascatalog import GWASCatalogTestCase
-
-        test_suite = unittest.TestLoader().loadTestsFromTestCase(GWASCatalogTestCase)
-
-        return test_suite
-=======
->>>>>>> 4d91f6d4
