--- conflicted
+++ resolved
@@ -47,10 +47,7 @@
 from dipper.models.ClinVarRecord import ClinVarRecord, Gene,\
     Variant, Allele, Condition, Genotype
 from dipper import curie_map
-<<<<<<< HEAD
 from dipper.models.BiolinkVocabulary import BioLinkVocabulary as blv
-=======
->>>>>>> 1547a0b5
 
 LOG = logging.getLogger(__name__)
 
@@ -1363,15 +1360,11 @@
                                     # <_evidence_id><SEPIO:0000124><PMID:scv_citation_id>
                                     write_spo(
                                         _evidence_id,
-<<<<<<< HEAD
-                                        GLOBALTT['evidence_has_supporting_reference'],
+                                        GLOBALTT['has_supporting_reference'],
                                         'PMID:' + scv_citation_id.text, rcvtriples,
                                         subject_category=blv.terms.EvidenceType.value,
                                         object_category=blv.terms.Publication.value)
-=======
-                                        GLOBALTT['has_supporting_reference'],
-                                        'PMID:' + scv_citation_id.text, rcvtriples)
->>>>>>> 1547a0b5
+
                                     # <PMID:scv_citation_id><rdf:type><IAO:0000013>
                                     write_spo(
                                         'PMID:' + scv_citation_id.text,
