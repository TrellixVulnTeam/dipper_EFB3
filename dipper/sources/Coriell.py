--- conflicted
+++ resolved
@@ -276,22 +276,14 @@
 
                     # Make the patient ID
 
-<<<<<<< HEAD
                     # make an anonymous patient
                     # TODO make actually anonymous with flag nobnodes
                     patient_id = ':_person'
                     if family_id != '':
                         patient_id = '-'.join((patient_id, family_id, family_member))
                     else:
+                        # make an anonymous patient
                         patient_id = '-'.join((patient_id, catalog_id.strip()))
-=======
-                    patient_id = ':_person'
-                    if family_id != '':
-                        patient_id = '-'.join(patient_id, family_id, family_member)
-                    else:
-                        # make an anonymous patient
-                        patient_id = '-'.join(patient_id, cell_line_id)
->>>>>>> cc47c829
 
                     # properties of the individual patients:  sex, family id, member/relproband, description
                     # descriptions are really long and ugly SCREAMING text, so need to clean up
