--- conflicted
+++ resolved
@@ -20,16 +20,14 @@
 
     @abstractmethod
     def addTriple(
-<<<<<<< HEAD
-            self, subject_id, predicate_id, object_id, object_is_literal, literal_type, subject_category=None, object_category=None):
-=======
-            self,
-            subject_id,
-            predicate_id,
-            object_id,
-            object_is_literal=False,
-            literal_type=None):
->>>>>>> 765ef470
+            self, 
+            subject_id, 
+            predicate_id, 
+            object_id, 
+            object_is_literal, 
+            literal_type, 
+            subject_category=None, 
+            object_category=None):
         pass
 
     @abstractmethod
