import logging
import re
from dipper.models.assoc.Association import Assoc
from dipper.models.Model import Model
from dipper.graph.Graph import Graph


logger = logging.getLogger(__name__)


class Feature():
    """
    Dealing with genomic features here.  By default they are all faldo:Regions.
    We use SO for typing genomic features. At the moment,
    RO:has_subsequence is the default relationship
    between the regions, but this should be tested/verified.

    TODO:
        the graph additions are in the addXToFeature functions,
        but should be separated.
    TODO:
        this will need to be extended to properly deal with
        fuzzy positions in faldo.
    """

    object_properties = {
        'location': 'faldo:location',
        'begin': 'faldo:begin',
        'end': 'faldo:end',
        'reference': 'faldo:reference',
        'gene_product_of': 'RO:0002204',
        'has_gene_product': 'RO:0002205',
        'is_about': 'IAO:0000136',
        'has_subsequence': 'RO:0002524',
        'is_subsequence_of': 'RO:0002525',
        'has_staining_intensity': 'GENO:0000207',
        'upstream_of_sequence_of': 'RO:0002528',
        'downstream_of_sequence_of': 'RO:0002529'
    }

    data_properties = {
        'position': 'faldo:position',
    }

    annotation_properties = {}

    properties = object_properties.copy()
    properties.update(data_properties)
    properties.update(annotation_properties)

    types = {
        'region': 'faldo:Region',
        'Position': 'faldo:Position',
        # big P for Position type.  little p for position property
        'FuzzyPosition': 'faldo:FuzzyPosition',
        'chromosome': 'SO:0000340',
        'chromosome_arm': 'SO:0000105',
        'chromosome_band': 'SO:0000341',
        'chromosome_part': 'SO:0000830',
        'long_chromosome_arm': 'GENO:0000629',
        'short_chromosome_arm': 'GENO:0000628',
        'chromosome_region': 'GENO:0000614',
        'chromosome_subband': 'GENO:0000616',
        'centromere': 'SO:0000577',
        'plus_strand': 'faldo:PlusStrandPosition',
        'minus_strand': 'faldo:MinusStrandPosition',
        'both_strand': 'faldo:BothStrandPosition',
        'score': 'SO:0001685',
        # FIXME - score is not a good solution, too generic
        'reference_genome': 'SO:0001505',
        'genome': 'SO:0001026',
        'assembly_component': 'SO:0000143',
        'SNP': 'SO:0000694',

        # the following are sequence attributes:
        'band_intensity':  'GENO:0000618',
        'gneg': 'GENO:0000620',
        'gpos': 'GENO:0000619',
        'gpos100': 'GENO:0000622',
        'gpos75': 'GENO:0000623',
        'gpos50': 'GENO:0000624',
        'gpos25': 'GENO:0000625',
        'gvar': 'GENO:0000621',
        'gpos33': 'GENO:0000633',
        'gpos66': 'GENO:0000632'
    }

    def __init__(self, graph, feature_id=None, label=None,
                 feature_type=None, description=None):
        if isinstance(graph, Graph):
            self.graph = graph
        else:
            raise ValueError("{} is not a graph".graph)
        self.model = Model(self.graph)
        self.id = feature_id
        self.label = label
        self.type = feature_type
        self.description = description
        self.start = None
        self.stop = None
<<<<<<< HEAD
        # self.nobnodes = True  # TODO remove this before official release
=======
>>>>>>> c77a3fd9
        return

    def addFeatureStartLocation(
            self, coordinate, reference_id, strand=None,
            position_types=None):
        """
        Adds coordinate details for the start of this feature.
        :param coordinate:
        :param reference_id:
        :param strand:
        :param position_types:
        :return:
        """

        # make an object for the start, which has:
        # {coordinate : integer, reference : reference_id, types = []}
        self.start = self._getLocation(coordinate, reference_id, strand,
                                       position_types)

        return

    def addFeatureEndLocation(
            self, coordinate, reference_id, strand=None,
            position_types=None):
        """
        Adds the coordinate details for the end of this feature
        :param coordinate:
        :param reference_id:
        :param strand:
        :return:
        """

        self.stop = self._getLocation(coordinate, reference_id, strand,
                                      position_types)

        return

    def _getLocation(self, coordinate, reference_id, strand, position_types):
        """
        Make an object for the location, which has:
        {coordinate : integer, reference : reference_id, types = []}
        where the strand is indicated in the type array
        :param coordinate:
        :param reference_id:
        :param strand:
        :param position_types:
        :return:
        """

        loc = dict()
        loc['coordinate'] = coordinate
        loc['reference'] = reference_id
        loc['type'] = []
        strand_id = self._getStrandType(strand)
        if strand_id is not None:
            loc['type'].append(strand_id)
        if position_types is not None:
            loc['type'] += position_types
        if position_types == []:
            loc['type'].append(self.types['Position'])

        return loc

    def _getStrandType(self, strand):
        """
        :param strand:
        :return:
        """

        # TODO make this a dictionary/enum:  PLUS, MINUS, BOTH, UNKNOWN
        strand_id = None
        if strand == '+':
            strand_id = self.types['plus_strand']
        elif strand == '-':
            strand_id = self.types['minus_strand']
        elif strand == '.':
            strand_id = self.types['both_strand']
        elif strand is None:  # assume this is Unknown
            pass
        else:
            logger.warning("strand type could not be mapped: %s", str(strand))

        return strand_id

    def addFeatureToGraph(
            self, add_region=True, region_id=None,
            feature_as_class=False):
        """
        We make the assumption here that all features are instances.
        The features are located on a region,
            which begins and ends with faldo:Position
        The feature locations leverage the Faldo model,
            which has a general structure like:
        Triples:
        feature_id a feature_type (individual)
            faldo:location region_id
        region_id a faldo:region
            faldo:begin start_position
            faldo:end end_position
        start_position a
            (any of: faldo:(((Both|Plus|Minus)Strand)|Exact)Position)
            faldo:position Integer(numeric position)
            faldo:reference reference_id
        end_position a
            (any of: faldo:(((Both|Plus|Minus)Strand)|Exact)Position)
            faldo:position Integer(numeric position)
            faldo:reference reference_id

        :param graph:
        :return:
        """

        if feature_as_class:
            self.model.addClassToGraph(self.id, self.label, self.type,
                                       self.description)
        else:
            self.model.addIndividualToGraph(self.id, self.label, self.type,
                                            self.description)

        if self.start is None and self.stop is None:
            add_region = False

        if add_region:
            # create a region that has the begin/end positions
            regionchr = re.sub(r'\w+\:_?', '', self.start['reference'])
            if region_id is None:
                # in case the values are undefined
                # if we know only one of the coordinates,
                # then we'll add an "unknown" other.
                st = sp = 'UN'
                strand = None
                if self.start is not None and \
                        self.start['coordinate'] is not None:
                    st = str(self.start['coordinate'])
                    strand = self._getStrandStringFromPositionTypes(
                        self.start['type'])
                if self.stop is not None and\
                        self.stop['coordinate'] is not None:
                    sp = str(self.stop['coordinate'])
                    if strand is not None:
                        strand = self._getStrandStringFromPositionTypes(
                            self.stop['type'])
                # assume that the strand is the same for both start and stop.
                # this will need to be fixed in the future
                region_items = [regionchr, st, sp]
                if strand is not None:
                    region_items += [strand]
                region_id = '-'.join(region_items)
                rid = region_id
                rid = re.sub(r'\w+\:', '', rid, 1)  # replace the id prefix
                rid = '_:'+rid+"-Region"
                region_id = rid

            self.graph.addTriple(self.id, self.properties['location'],
                                 region_id)
            self.model.addIndividualToGraph(region_id, None, 'faldo:Region')
        else:
            region_id = self.id
            self.model.addType(region_id, 'faldo:Region')

        # add the start/end positions to the region
        beginp = endp = None
        if self.start is not None:
            beginp = self._makePositionId(self.start['reference'],
                                          self.start['coordinate'],
                                          self.start['type'])
            self.addPositionToGraph(self.start['reference'],
                                    self.start['coordinate'],
                                    self.start['type'])

        if self.stop is not None:
            endp = self._makePositionId(self.stop['reference'],
                                        self.stop['coordinate'],
                                        self.stop['type'])
            self.addPositionToGraph(self.stop['reference'],
                                    self.stop['coordinate'],
                                    self.stop['type'])

        self.addRegionPositionToGraph(region_id, beginp, endp)

        # {coordinate : integer, reference : reference_id, types = []}

        return

    def _getStrandStringFromPositionTypes(self, tylist):
        strand = None
        if self.types['plus_strand'] in tylist:
            strand = 'plus'
        elif self.types['minus_strand'] in tylist:
            strand = 'minus'
        elif self.types['both_strand'] in tylist:
            strand = 'both'
        else:
            strand = None  # it is stranded, but we don't know what it is

        return strand

    def _makePositionId(self, reference, coordinate, types=None):
        """
        Note that positions should have a reference (we will enforce).
            Only exact positions need a coordinate.
        :param reference:
        :param coordinate:
        :param types:
        :return:
        """

        if reference is None:
            logger.error("Trying to make position with no reference.")
            return None

        curie = '_:'
        reference = re.sub(r'\w+\:', '', reference, 1)
        if re.match(r'^_', reference):
            # this is in the case if the reference is a bnode
            reference = re.sub(r'^_', '', reference)
        curie += reference
        if coordinate is not None:
            # just in case it isn't a string already
            curie = '-'.join((curie, str(coordinate)))
        if types is not None:
            tstring = self._getStrandStringFromPositionTypes(types)
            if tstring is not None:
                curie = '-'.join((curie, tstring))

        return curie

    def addRegionPositionToGraph(
            self, region_id, begin_position_id,
            end_position_id):

        if begin_position_id is None:
            pass
            # logger.warn(
            #   "No begin position specified for region %s", region_id)
        else:
            self.graph.addTriple(region_id, self.properties['begin'],
                                 begin_position_id)

        if end_position_id is None:
            pass
            # logger.warn("No end position specified for region %s", region_id)
        else:
            self.graph.addTriple(region_id, self.properties['end'],
                                 end_position_id)

        return

    def addPositionToGraph(
            self, reference_id, position,
            position_types=None, strand=None):
        """
        Add the positional information to the graph, following the faldo model.
        We assume that if the strand is None,
            we give it a generic "Position" only.
        Triples:
        my_position a (any of: faldo:(((Both|Plus|Minus)Strand)|Exact)Position)
            faldo:position Integer(numeric position)
            faldo:reference reference_id

        :param graph:
        :param reference_id:
        :param position:
        :param position_types:
        :param strand:
        :return:  Identifier of the position created
        """
        pos_id = self._makePositionId(reference_id, position, position_types)
        if position is not None:
            self.graph.addTriple(pos_id, self.properties['position'],
                                 position, object_is_literal=True,
                                 literal_type="xsd:integer")
        self.graph.addTriple(pos_id, self.properties['reference'], reference_id)
        if position_types is not None:
            for pos_type in position_types:
                self.model.addType(pos_id, pos_type)
        s = None
        if strand is not None:
            s = strand
            if not re.match(r'faldo', strand):
                # not already mapped to faldo, so expect we need to map it
                s = self._getStrandType(strand)
        # else:
        #    s = self.types['both_strand']
        if s is None and (position_types is None or position_types == []):
            s = self.types['Position']

        if s is not None:
            self.model.addType(pos_id, s)

        return pos_id

    def addSubsequenceOfFeature(self, parentid):
        """
        This will add reciprocal triples like:
        feature is_subsequence_of parent
        parent has_subsequence feature
        :param graph:
        :param parentid:
        :return:
        """
        self.graph.addTriple(
            self.id, self.properties['is_subsequence_of'], parentid)
        self.graph.addTriple(
            parentid, self.properties['has_subsequence'], self.id)

        return

    def addTaxonToFeature(self, taxonid):
        """
        Given the taxon id, this will add the following triple:
        feature in_taxon taxonid
        :param graph:
        :param taxonid:
        :return:
        """
        # TEC: should taxon be set in __init__()?
        self.taxon = taxonid
        self.graph.addTriple(
            self.id, Assoc.properties['in_taxon'], self.taxon)

        return

    def addFeatureProperty(self, property_type, property):
        self.graph.addTriple(self.id, property_type, property)
        return


def makeChromID(chrom, reference=None, prefix=None):
    """
    This will take a chromosome number and a NCBI taxon number,
    and create a unique identifier for the chromosome.  These identifiers
    are made in the @base space like:
    Homo sapiens (9606) chr1 ==> :9606chr1
    Mus musculus (10090) chrX ==> :10090chrX

    :param chrom: the chromosome (preferably without any chr prefix)
    :param reference: the numeric portion of the taxon id
    :return:
    """
    if reference is None:
        logger.warning(
            'No reference for this chr. You may have conflicting ids')

    # replace any chr-like prefixes with blank to standardize
    c = re.sub(r'ch(r?)[omse]*', '', str(chrom))

    # remove the build/taxon prefixes to look cleaner
    r = reference
    if re.match(r'.+:.+', reference):
        r = re.match(r'.*:(.*)', reference).group(1)
    id = ''.join((r, 'chr', c))
    if prefix is None:
        id = ''.join(('_', id))
    else:
        id = ':'.join((prefix, id))

    return id


def makeChromLabel(chrom, reference=None):
    c = re.sub(r'ch(r?)[omse\.]*', '', str(chrom))
    c = 'chr'+c
    if reference is None:
        label = c
    else:
        label = c+' ('+reference+')'

    return label<|MERGE_RESOLUTION|>--- conflicted
+++ resolved
@@ -98,10 +98,6 @@
         self.description = description
         self.start = None
         self.stop = None
-<<<<<<< HEAD
-        # self.nobnodes = True  # TODO remove this before official release
-=======
->>>>>>> c77a3fd9
         return
 
     def addFeatureStartLocation(
