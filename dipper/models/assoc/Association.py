
import logging
from dipper.models.Model import Model
from dipper.graph.Graph import Graph
from dipper.utils.GraphUtils import GraphUtils
from dipper.models.BiolinkVocabulary import BioLinkVocabulary as blv

__author__ = 'nlw'

LOG = logging.getLogger(__name__)
# note: currently no log issued


class Assoc:
    """
    A base class for OBAN (Monarch)-style associations,
    to enable attribution of source and evidence
    on statements.

    """

    def __init__(self, graph, definedby, sub=None, obj=None, pred=None,
                 subject_category=None, object_category=None):
        if isinstance(graph, Graph):
            self.graph = graph
        else:
            raise ValueError("{} is not a graph".format(graph))
        self.model = Model(self.graph)
        self.globaltt = self.graph.globaltt
        self.globaltcid = self.graph.globaltcid
        self.curie_map = self.graph.curie_map
        # core parts of the association
        self.definedby = definedby
        self.sub = sub
        self.obj = obj
        self.rel = pred
        self.subject_category = subject_category
        self.object_category = object_category
        self.assoc_id = None

        self.description = None
        self.source = []
        self.evidence = []
        self.date = []

        # this is going to be used for the refactored evidence/provenance
        self.provenance = []
        self.score = None
        self.score_type = None
        self.score_unit = None

        return

    def _is_valid(self):
        # check if sub/obj/rel are none...raise error
        if self.sub is None:
            raise ValueError(
                'No subject set for this association <%s> <%s> <%s>',
                self.sub, self.rel, self.obj
            )
        if self.obj is None:
            raise ValueError(
                'No object set for this association <%s> <%s> <%s>',
                self.sub, self.rel, self.obj
            )
        if self.rel is None:
            raise ValueError(
                'No predicate set for this association <%s> <%s> <%s>',
                self.sub, self.rel, self.obj
            )
        # Are subject & predicate, either a curie or IRI
        pfx = self.sub.split(':')[0]
        if pfx not in self.curie_map.keys() and \
                pfx not in ['_', 'http', 'https', 'ftp']:
            raise ValueError(
                'Invalid Subject for this association <%s> <%s> <%s>',
                self.sub, self.rel, self.obj
            )
        pfx = self.rel.split(':')[0]
        if pfx not in self.curie_map.keys() and \
                pfx not in ['_', 'http', 'https', 'ftp']:
            raise ValueError(
                'Invalid Predicate for this association <%s> <%s> <%s>',
                self.sub, self.rel, self.obj
            )
        return True

    def add_association_to_graph(self, subject_category=None, object_category=None):

        if not self._is_valid():
            return

        if subject_category is None:
            subject_category = self.subject_category
        if object_category is None:
            object_category = self.object_category

        self.graph.addTriple(self.sub, self.rel, self.obj,
                             subject_category=subject_category,
                             object_category=object_category)

        if self.assoc_id is None:
            self.set_association_id()

        assert self.assoc_id is not None

        self.model.addType(self.assoc_id, self.model.globaltt['association'],
                           subject_category=blv.terms.Association.value)

        self.graph.addTriple(
            self.assoc_id, self.globaltt['association has subject'], self.sub,
            subject_category=blv.terms.Association.value)
        self.graph.addTriple(
            self.assoc_id, self.globaltt['association has object'], self.obj,
            subject_category=blv.terms.Association.value)
        self.graph.addTriple(
            self.assoc_id, self.globaltt['association has predicate'], self.rel,
            subject_category=blv.terms.Association.value)

        if self.description is not None:
            self.model.addDescription(self.assoc_id, self.description,
                                      subject_category=blv.terms.Association.value)

        if self.evidence is not None and len(self.evidence) > 0:
            for evi in self.evidence:
                self.graph.addTriple(self.assoc_id, self.globaltt['has evidence'], evi,
                                     subject_category=blv.terms.Association.value,
                                     object_category=blv.terms.EvidenceType.value)

        if self.source is not None and len(self.source) > 0:
            for src in self.source:
                # TODO assume that the source is a publication? use Reference class
<<<<<<< HEAD
                self.graph.addTriple(self.assoc_id, self.globaltt['source'], src,
                                     subject_category=blv.terms.Association.value,
                                     object_category=blv.terms.EvidenceType.value)
=======
                self.graph.addTriple(self.assoc_id, self.globaltt['Source'], src)
>>>>>>> 1547a0b5

        if self.provenance is not None and len(self.provenance) > 0:
            for prov in self.provenance:
                self.graph.addTriple(
                    self.assoc_id, self.globaltt['has_provenance'], prov,
                    subject_category=blv.terms.Association.value,
                    object_category=blv.terms.EvidenceType.value)

        if self.date is not None and len(self.date) > 0:
            for dat in self.date:
                self.graph.addTriple(
                    self.assoc_id,self.globaltt['created_on'], dat,
                    subject_category=blv.terms.Association.value,
                    object_is_literal=True)

        if self.score is not None:
            self.graph.addTriple(
                self.assoc_id, self.globaltt['has measurement value'], self.score,
                True, 'xsd:float',
                subject_category=blv.terms.Association.value)
            # TODO
            # update with some kind of instance of scoring object
            # that has a unit and type

        return

    def add_predicate_object(
            self, predicate, object_node, object_type=None, datatype=None):

        if object_type == 'Literal':
            if datatype is not None:
                self.graph.addTriple(
                    self.assoc_id, predicate, object_node, True, datatype,
                    subject_category=blv.terms.Association.value)
            else:
                self.graph.addTriple(self.assoc_id, predicate, object_node, True,
                                     subject_category=blv.terms.Association.value)
        else:
            self.graph.addTriple(self.assoc_id, predicate, object_node, False,
                                 subject_category=blv.terms.Association.value)

        return

    # This isn't java, but predecessors favored the use of property decorators
    # and CamelCase and ...
    def set_subject(self, identifier):
        self.sub = identifier
        return

    def set_object(self, identifier):
        self.obj = identifier
        return

    def set_relationship(self, identifier):
        self.rel = identifier
        return

    def set_association_id(self, assoc_id=None):
        """
        This will set the association ID based on the internal parts
        of the association.
        To be used in cases where an external association identifier
        should be used.

        :param assoc_id:

        :return:

        """
        if assoc_id is None:
            self.assoc_id = self.make_association_id(
                self.definedby, self.sub, self.rel, self.obj)
        else:
            self.assoc_id = assoc_id

        return self.assoc_id

    def get_association_id(self):
        if self.assoc_id is None:
            self.set_association_id()

        return self.assoc_id

    def set_description(self, description):
        self.description = description

        return

    def set_score(self, score, unit=None, score_type=None):

        self.score = score
        self.score_unit = unit
        self.score_type = score_type

        return

    def add_evidence(self, identifier):
        """
        Add an evidence code to the association object (maintained as a list)
        :param identifier:

        :return:

        """

        if identifier is not None and identifier.strip() != '':
            self.evidence += [identifier]

        return

    def add_source(self, identifier):
        """
        Add a source identifier (such as publication id)
        to the association object (maintained as a list)
        TODO we need to greatly expand this function!

        :param identifier:

        :return:

        """

        if identifier is not None and identifier.strip() != '':
            self.source += [identifier]

        return

    def add_date(self, date):
        if date is not None and date.strip() != '':
            self.date += [date]

        return

    def add_provenance(self, identifier):

        if identifier is not None and identifier.strip() != '':
            self.provenance += [identifier]

        return

    @staticmethod
    def make_association_id(definedby, sub, pred, obj, attributes=None):
        """
        A method to create unique identifiers for OBAN-style associations,
        based on all the parts of the association
        If any of the items is empty or None, it will convert it to blank.
        It effectively digests the  string of concatonated values.
        Subclasses of Assoc can submit an additional array of attributes
        that will be appeded to the ID.

        Note this is equivalent to a RDF blank node

        :param definedby: The (data) resource that provided the annotation
        :param subject:
        :param predicate:
        :param object:
        :param attributes:

        :return:

        """

        items_to_hash = [definedby, sub, pred, obj]
        if attributes is not None and len(attributes) > 0:
            items_to_hash += attributes

        items_to_hash = [x for x in items_to_hash if x is not None]

        assoc_id = ':'.join(('MONARCH', GraphUtils.digest_id('+'.join(items_to_hash))))
        assert assoc_id is not None
        return assoc_id<|MERGE_RESOLUTION|>--- conflicted
+++ resolved
@@ -130,13 +130,9 @@
         if self.source is not None and len(self.source) > 0:
             for src in self.source:
                 # TODO assume that the source is a publication? use Reference class
-<<<<<<< HEAD
-                self.graph.addTriple(self.assoc_id, self.globaltt['source'], src,
+                self.graph.addTriple(self.assoc_id, self.globaltt['Source'], src,
                                      subject_category=blv.terms.Association.value,
                                      object_category=blv.terms.EvidenceType.value)
-=======
-                self.graph.addTriple(self.assoc_id, self.globaltt['Source'], src)
->>>>>>> 1547a0b5
 
         if self.provenance is not None and len(self.provenance) > 0:
             for prov in self.provenance:
